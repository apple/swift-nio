// swift-tools-version:5.8
//===----------------------------------------------------------------------===//
//
// This source file is part of the SwiftNIO open source project
//
// Copyright (c) 2017-2023 Apple Inc. and the SwiftNIO project authors
// Licensed under Apache License v2.0
//
// See LICENSE.txt for license information
// See CONTRIBUTORS.txt for the list of SwiftNIO project authors
//
// SPDX-License-Identifier: Apache-2.0
//
//===----------------------------------------------------------------------===//

import PackageDescription

let swiftAtomics: PackageDescription.Target.Dependency = .product(name: "Atomics", package: "swift-atomics")
let swiftCollections: PackageDescription.Target.Dependency = .product(name: "DequeModule", package: "swift-collections")
let swiftSystem: PackageDescription.Target.Dependency = .product(
    name: "SystemPackage",
    package: "swift-system",
    condition: .when(platforms: [.macOS, .iOS, .tvOS, .watchOS, .linux, .android])
)

<<<<<<< HEAD
// These platforms require a depdency on `NIOPosix` from `NIOHTTP1` to maintain backward
// compatibility with previous NIO versions.
let historicalNIOPosixDependencyRequired: [Platform] = [.macOS, .iOS, .tvOS, .watchOS, .linux, .android]
=======
// This doesn't work when cross-compiling: the privacy manifest will be included in the Bundle and
// Foundation will be linked. This is, however, strictly better than unconditionally adding the
// resource.
#if canImport(Darwin)
let includePrivacyManifest = true
#else
let includePrivacyManifest = false
#endif
>>>>>>> 0d2f7217

let package = Package(
    name: "swift-nio",
    products: [
        .library(name: "NIOCore", targets: ["NIOCore"]),
        .library(name: "NIO", targets: ["NIO"]),
        .library(name: "NIOEmbedded", targets: ["NIOEmbedded"]),
        .library(name: "NIOPosix", targets: ["NIOPosix"]),
        .library(name: "_NIOConcurrency", targets: ["_NIOConcurrency"]),
        .library(name: "NIOTLS", targets: ["NIOTLS"]),
        .library(name: "NIOHTTP1", targets: ["NIOHTTP1"]),
        .library(name: "NIOConcurrencyHelpers", targets: ["NIOConcurrencyHelpers"]),
        .library(name: "NIOFoundationCompat", targets: ["NIOFoundationCompat"]),
        .library(name: "NIOWebSocket", targets: ["NIOWebSocket"]),
        .library(name: "NIOTestUtils", targets: ["NIOTestUtils"]),
        .library(name: "_NIOFileSystem", targets: ["_NIOFileSystem", "NIOFileSystem"]),
        .library(name: "_NIOFileSystemFoundationCompat", targets: ["_NIOFileSystemFoundationCompat"]),
    ],
    targets: [
        // MARK: - Targets

        .target(
            name: "NIOCore",
            dependencies: [
                "NIOConcurrencyHelpers",
                "_NIOBase64",
                "CNIODarwin",
                "CNIOLinux",
                "CNIOWindows",
                "CNIOWASI",
                "_NIODataStructures",
                swiftCollections,
                swiftAtomics,
            ]
        ),
        .target(
            name: "_NIODataStructures"
        ),
        .target(
            name: "_NIOBase64"
        ),
        .target(
            name: "NIOEmbedded",
            dependencies: [
                "NIOCore",
                "NIOConcurrencyHelpers",
                "_NIODataStructures",
                swiftAtomics,
                swiftCollections,
            ]
        ),
        .target(
            name: "NIOPosix",
            dependencies: [
                "CNIOLinux",
                "CNIODarwin",
                "CNIOWindows",
                "NIOConcurrencyHelpers",
                "NIOCore",
                "_NIODataStructures",
                swiftAtomics,
            ],
            exclude: includePrivacyManifest ? [] : ["PrivacyInfo.xcprivacy"],
            resources: includePrivacyManifest ? [.copy("PrivacyInfo.xcprivacy")] : []
        ),
        .target(
            name: "NIO",
            dependencies: [
                "NIOCore",
                "NIOEmbedded",
                "NIOPosix",
            ]
        ),
        .target(
            name: "_NIOConcurrency",
            dependencies: [
                "NIO",
                "NIOCore",
            ]
        ),
        .target(
            name: "NIOFoundationCompat",
            dependencies: [
                "NIO",
                "NIOCore",
            ]
        ),
        .target(
            name: "CNIOAtomics",
            dependencies: [],
            cSettings: [
                .define("_GNU_SOURCE")
            ]
        ),
        .target(
            name: "CNIOSHA1",
            dependencies: []
        ),
        .target(
            name: "CNIOLinux",
            dependencies: [],
            cSettings: [
                .define("_GNU_SOURCE")
            ]
        ),
        .target(
            name: "CNIODarwin",
            dependencies: [],
            cSettings: [
                .define("__APPLE_USE_RFC_3542")
            ]
        ),
        .target(
            name: "CNIOWindows",
            dependencies: []
        ),
        .target(
            name: "CNIOWASI",
            dependencies: []
        ),
        .target(
            name: "NIOConcurrencyHelpers",
            dependencies: [
                "CNIOAtomics"
            ]
        ),
        .target(
            name: "NIOHTTP1",
            dependencies: [
                .target(name: "NIO", condition: .when(platforms: historicalNIOPosixDependencyRequired)),
                "NIOCore",
                "NIOConcurrencyHelpers",
                "CNIOLLHTTP",
                swiftCollections,
            ]
        ),
        .target(
            name: "NIOWebSocket",
            dependencies: [
                "NIO",
                "NIOCore",
                "NIOHTTP1",
                "CNIOSHA1",
                "_NIOBase64",
            ]
        ),
        .target(
            name: "CNIOLLHTTP",
            cSettings: [
                .define("_GNU_SOURCE"),
                .define("LLHTTP_STRICT_MODE"),
            ]
        ),
        .target(
            name: "NIOTLS",
            dependencies: [
                "NIO",
                "NIOCore",
                swiftCollections,
            ]
        ),
        .target(
            name: "NIOTestUtils",
            dependencies: [
                "NIOPosix",
                "NIOCore",
                "NIOEmbedded",
                "NIOHTTP1",
                swiftAtomics,
            ]
        ),
        .target(
            name: "_NIOFileSystem",
            dependencies: [
                "NIOCore",
                "NIOPosix",
                "CNIOLinux",
                "CNIODarwin",
                swiftAtomics,
                swiftCollections,
                swiftSystem,
            ],
            path: "Sources/NIOFileSystem",
            exclude: includePrivacyManifest ? [] : ["PrivacyInfo.xcprivacy"],
            resources: includePrivacyManifest ? [.copy("PrivacyInfo.xcprivacy")] : [],
            swiftSettings: [
                .define("ENABLE_MOCKING", .when(configuration: .debug))
            ]
        ),
        .target(
            name: "NIOFileSystem",
            dependencies: [
                "_NIOFileSystem"
            ],
            path: "Sources/_NIOFileSystemExported"
        ),
        .target(
            name: "_NIOFileSystemFoundationCompat",
            dependencies: [
                "_NIOFileSystem"
            ],
            path: "Sources/NIOFileSystemFoundationCompat"
        ),

        // MARK: - Examples

        .executableTarget(
            name: "NIOTCPEchoServer",
            dependencies: [
                "NIOPosix",
                "NIOCore",
            ],
            exclude: ["README.md"]
        ),
        .executableTarget(
            name: "NIOTCPEchoClient",
            dependencies: [
                "NIOPosix",
                "NIOCore",
            ],
            exclude: ["README.md"]
        ),
        .executableTarget(
            name: "NIOEchoServer",
            dependencies: [
                "NIOPosix",
                "NIOCore",
                "NIOConcurrencyHelpers",
            ],
            exclude: ["README.md"]
        ),
        .executableTarget(
            name: "NIOEchoClient",
            dependencies: [
                "NIOPosix",
                "NIOCore",
                "NIOConcurrencyHelpers",
            ],
            exclude: ["README.md"]
        ),
        .executableTarget(
            name: "NIOHTTP1Server",
            dependencies: [
                "NIOPosix",
                "NIOCore",
                "NIOHTTP1",
                "NIOConcurrencyHelpers",
            ],
            exclude: ["README.md"]
        ),
        .executableTarget(
            name: "NIOHTTP1Client",
            dependencies: [
                "NIOPosix",
                "NIOCore",
                "NIOHTTP1",
                "NIOConcurrencyHelpers",
            ],
            exclude: ["README.md"]
        ),
        .executableTarget(
            name: "NIOChatServer",
            dependencies: [
                "NIOPosix",
                "NIOCore",
                "NIOConcurrencyHelpers",
            ],
            exclude: ["README.md"]
        ),
        .executableTarget(
            name: "NIOChatClient",
            dependencies: [
                "NIOPosix",
                "NIOCore",
                "NIOConcurrencyHelpers",
            ],
            exclude: ["README.md"]
        ),
        .executableTarget(
            name: "NIOWebSocketServer",
            dependencies: [
                "NIOPosix",
                "NIOCore",
                "NIOHTTP1",
                "NIOWebSocket",
            ],
            exclude: ["README.md"]
        ),
        .executableTarget(
            name: "NIOWebSocketClient",
            dependencies: [
                "NIOPosix",
                "NIOCore",
                "NIOHTTP1",
                "NIOWebSocket",
            ],
            exclude: ["README.md"]
        ),
        .executableTarget(
            name: "NIOMulticastChat",
            dependencies: [
                "NIOPosix",
                "NIOCore",
            ]
        ),
        .executableTarget(
            name: "NIOUDPEchoServer",
            dependencies: [
                "NIOPosix",
                "NIOCore",
            ],
            exclude: ["README.md"]
        ),
        .executableTarget(
            name: "NIOUDPEchoClient",
            dependencies: [
                "NIOPosix",
                "NIOCore",
            ],
            exclude: ["README.md"]
        ),
        .executableTarget(
            name: "NIOAsyncAwaitDemo",
            dependencies: [
                "NIOPosix",
                "NIOCore",
                "NIOHTTP1",
            ]
        ),

        // MARK: - Tests

        .executableTarget(
            name: "NIOPerformanceTester",
            dependencies: [
                "NIOPosix",
                "NIOCore",
                "NIOEmbedded",
                "NIOHTTP1",
                "NIOFoundationCompat",
                "NIOWebSocket",
            ]
        ),
        .executableTarget(
            name: "NIOCrashTester",
            dependencies: [
                "NIOPosix",
                "NIOCore",
                "NIOEmbedded",
                "NIOHTTP1",
                "NIOWebSocket",
                "NIOFoundationCompat",
            ]
        ),
        .testTarget(
            name: "NIOCoreTests",
            dependencies: [
                "NIOCore",
                "NIOEmbedded",
                "NIOFoundationCompat",
                swiftAtomics,
            ]
        ),
        .testTarget(
            name: "NIOEmbeddedTests",
            dependencies: [
                "NIOConcurrencyHelpers",
                "NIOCore",
                "NIOEmbedded",
            ]
        ),
        .testTarget(
            name: "NIOPosixTests",
            dependencies: [
                "NIOPosix",
                "NIOCore",
                "NIOFoundationCompat",
                "NIOTestUtils",
                "NIOConcurrencyHelpers",
                "NIOEmbedded",
                "CNIOLinux",
                "NIOTLS",
            ]
        ),
        .testTarget(
            name: "NIOConcurrencyHelpersTests",
            dependencies: [
                "NIOConcurrencyHelpers",
                "NIOCore",
            ]
        ),
        .testTarget(
            name: "NIODataStructuresTests",
            dependencies: ["_NIODataStructures"]
        ),
        .testTarget(
            name: "NIOBase64Tests",
            dependencies: ["_NIOBase64"]
        ),
        .testTarget(
            name: "NIOHTTP1Tests",
            dependencies: [
                "NIOCore",
                "NIOEmbedded",
                "NIOPosix",
                "NIOHTTP1",
                "NIOFoundationCompat",
                "NIOTestUtils",
            ]
        ),
        .testTarget(
            name: "NIOTLSTests",
            dependencies: [
                "NIOCore",
                "NIOEmbedded",
                "NIOTLS",
                "NIOFoundationCompat",
                "NIOTestUtils",
            ]
        ),
        .testTarget(
            name: "NIOWebSocketTests",
            dependencies: [
                "NIOCore",
                "NIOEmbedded",
                "NIOWebSocket",
            ]
        ),
        .testTarget(
            name: "NIOTestUtilsTests",
            dependencies: [
                "NIOTestUtils",
                "NIOCore",
                "NIOEmbedded",
                "NIOPosix",
            ]
        ),
        .testTarget(
            name: "NIOFoundationCompatTests",
            dependencies: [
                "NIOCore",
                "NIOFoundationCompat",
            ]
        ),
        .testTarget(
            name: "NIOTests",
            dependencies: ["NIO"]
        ),
        .testTarget(
            name: "NIOSingletonsTests",
            dependencies: ["NIOCore", "NIOPosix"]
        ),
        .testTarget(
            name: "NIOFileSystemTests",
            dependencies: [
                "NIOCore",
                "_NIOFileSystem",
                swiftAtomics,
                swiftCollections,
                swiftSystem,
            ],
            swiftSettings: [
                .define("ENABLE_MOCKING", .when(configuration: .debug))
            ]
        ),
        .testTarget(
            name: "NIOFileSystemIntegrationTests",
            dependencies: [
                "NIOCore",
                "NIOPosix",
                "_NIOFileSystem",
                "NIOFoundationCompat",
            ],
            exclude: [
                // Contains known files and directory structures used
                // for the integration tests. Exclude the whole tree from
                // the build.
                "Test Data"
            ]
        ),
        .testTarget(
            name: "NIOFileSystemFoundationCompatTests",
            dependencies: [
                "_NIOFileSystem",
                "_NIOFileSystemFoundationCompat",
            ]
        ),
    ]
)

if Context.environment["SWIFTCI_USE_LOCAL_DEPS"] == nil {
    package.dependencies += [
        .package(url: "https://github.com/apple/swift-atomics.git", from: "1.1.0"),
        .package(url: "https://github.com/apple/swift-collections.git", from: "1.0.2"),
        .package(url: "https://github.com/apple/swift-system.git", from: "1.2.0"),
        .package(url: "https://github.com/apple/swift-docc-plugin", from: "1.0.0"),
    ]
} else {
    package.dependencies += [
        .package(path: "../swift-atomics"),
        .package(path: "../swift-collections"),
        .package(path: "../swift-system"),
    ]
}<|MERGE_RESOLUTION|>--- conflicted
+++ resolved
@@ -23,11 +23,9 @@
     condition: .when(platforms: [.macOS, .iOS, .tvOS, .watchOS, .linux, .android])
 )
 
-<<<<<<< HEAD
 // These platforms require a depdency on `NIOPosix` from `NIOHTTP1` to maintain backward
 // compatibility with previous NIO versions.
 let historicalNIOPosixDependencyRequired: [Platform] = [.macOS, .iOS, .tvOS, .watchOS, .linux, .android]
-=======
 // This doesn't work when cross-compiling: the privacy manifest will be included in the Bundle and
 // Foundation will be linked. This is, however, strictly better than unconditionally adding the
 // resource.
@@ -36,7 +34,6 @@
 #else
 let includePrivacyManifest = false
 #endif
->>>>>>> 0d2f7217
 
 let package = Package(
     name: "swift-nio",
