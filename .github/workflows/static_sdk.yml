--- conflicted
+++ resolved
@@ -3,18 +3,15 @@
 on:
   workflow_call:
     inputs:
-<<<<<<< HEAD
+      env_vars:
+        type: string
+        description: "Environment variables for jobs as JSON (e.g., '{\"DEBUG\":\"1\",\"LOG_LEVEL\":\"info\"}')."
+        default: "{}"
       command_arguments:
         type: string
         description: "The arguments passed to swift build. Defaults to '--swift-sdk x86_64-swift-linux-musl'."
         default: "--swift-sdk x86_64-swift-linux-musl"
-=======
-      env_vars:
-        type: string
-        description: "Environment variables for jobs as JSON (e.g., '{\"DEBUG\":\"1\",\"LOG_LEVEL\":\"info\"}')."
-        default: "{}"
 
->>>>>>> 154706ef
 jobs:
   construct-matrix:
     name: Construct Static SDK matrix
@@ -49,7 +46,7 @@
                 "image":"ubuntu:jammy",
                 "setup_command":"apt update -q && apt install -y -q curl jq tar && curl -s --retry 3 https://raw.githubusercontent.com/apple/swift-nio/main/scripts/install_swift_prerequisites.sh | bash && curl -s --retry 3 https://raw.githubusercontent.com/apple/swift-nio/main/scripts/install_static_sdk.sh | INSTALL_SWIFT_STATIC_SDK_VERSION=latest INSTALL_SWIFT_STATIC_SDK_ARCH=x86_64 bash && hash -r",
                 "command":"swift build",
-                "command_arguments":"--swift-sdk x86_64-swift-linux-musl",
+                "command_arguments":"${{ inputs.command_arguments }}",
                 "env":'"$env_vars_json"'
               },
               {
@@ -60,7 +57,7 @@
                 "image":"ubuntu:jammy",
                 "setup_command":"apt update -q && apt install -y -q curl jq tar && curl -s --retry 3 https://raw.githubusercontent.com/apple/swift-nio/main/scripts/install_swift_prerequisites.sh | bash && curl -s --retry 3 https://raw.githubusercontent.com/apple/swift-nio/main/scripts/install_static_sdk.sh | INSTALL_SWIFT_STATIC_SDK_BRANCH=main INSTALL_SWIFT_STATIC_SDK_ARCH=x86_64 bash && hash -r",
                 "command":"swift build",
-                "command_arguments":"--swift-sdk x86_64-swift-linux-musl",
+                "command_arguments":"${{ inputs.command_arguments }}",
                 "env":'"$env_vars_json"'
               }
             ]
@@ -74,34 +71,4 @@
     uses: apple/swift-nio/.github/workflows/swift_test_matrix.yml@main
     with:
       name: "Static SDK"
-<<<<<<< HEAD
-      matrix_string: >-
-        {
-          "config":[
-            {
-              "name":"latest-release Jammy",
-              "swift_version":"latest-release",
-              "platform":"Linux",
-              "runner":"ubuntu-latest",
-              "image":"ubuntu:jammy",
-              "setup_command":"apt update -q && apt install -y -q curl jq tar && curl -s --retry 3 https://raw.githubusercontent.com/apple/swift-nio/main/scripts/install_swift_prerequisites.sh | bash && curl -s --retry 3 https://raw.githubusercontent.com/apple/swift-nio/main/scripts/install_static_sdk.sh | INSTALL_SWIFT_STATIC_SDK_VERSION=latest INSTALL_SWIFT_STATIC_SDK_ARCH=x86_64 bash && hash -r",
-              "command":"swift build",
-              "command_arguments":"${{ inputs.command_arguments }}",
-              "env":{}
-            },
-            {
-              "name":"main Jammy",
-              "swift_version":"main",
-              "platform":"Linux",
-              "runner":"ubuntu-latest",
-              "image":"ubuntu:jammy",
-              "setup_command":"apt update -q && apt install -y -q curl jq tar && curl -s --retry 3 https://raw.githubusercontent.com/apple/swift-nio/main/scripts/install_swift_prerequisites.sh | bash && curl -s --retry 3 https://raw.githubusercontent.com/apple/swift-nio/main/scripts/install_static_sdk.sh | INSTALL_SWIFT_STATIC_SDK_BRANCH=main INSTALL_SWIFT_STATIC_SDK_ARCH=x86_64 bash && hash -r",
-              "command":"swift build",
-              "command_arguments":"${{ inputs.command_arguments }}",
-              "env":{}
-            }
-          ]
-        }
-=======
-      matrix_string: '${{ needs.construct-matrix.outputs.static-sdk-matrix }}'
->>>>>>> 154706ef
+      matrix_string: '${{ needs.construct-matrix.outputs.static-sdk-matrix }}'