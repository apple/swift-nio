//===----------------------------------------------------------------------===//
//
// This source file is part of the SwiftNIO open source project
//
// Copyright (c) 2020 Apple Inc. and the SwiftNIO project authors
// Licensed under Apache License v2.0
//
// See LICENSE.txt for license information
// See CONTRIBUTORS.txt for the list of SwiftNIO project authors
//
// SPDX-License-Identifier: Apache-2.0
//
//===----------------------------------------------------------------------===//

import NIO

fileprivate final class ReceiveAndCloseHandler: ChannelInboundHandler {
    public typealias InboundIn = ByteBuffer
    public typealias OutboundOut = ByteBuffer

    func channelRead(context: ChannelHandlerContext, data: NIOAny) {
        let byteBuffer = self.unwrapInboundIn(data)
        precondition(byteBuffer.readableBytes == 1)
        context.channel.close(promise: nil)
    }

    func errorCaught(context: ChannelHandlerContext, error: Error) {
        fatalError("unexpected \(error)")
    }
}

fileprivate final class LingerSettingHandler: ChannelInboundHandler {
    typealias InboundIn = ByteBuffer
    typealias OutboundOut = ByteBuffer
    
    public func handlerAdded(context: ChannelHandlerContext) {
<<<<<<< HEAD
        _ = (context.channel as? SocketOptionProvider)?.setSoLinger(linger(l_onoff: 1, l_linger: 0))
=======
        (context.channel as? SocketOptionProvider)?.setSoLinger(linger(l_onoff: 1, l_linger: 0))
            .whenFailure({ error in fatalError("Failed to set linger \(error)") })
>>>>>>> 6bba46fb
    }
    
    func errorCaught(context: ChannelHandlerContext, error: Error) {
        fatalError("unexpected \(error)")
    }
}

func run(identifier: String) {
    let group = MultiThreadedEventLoopGroup(numberOfThreads: 1)
    defer {
        try! group.syncShutdownGracefully()
    }

    let serverChannel = try! ServerBootstrap(group: group)
            .serverChannelOption(ChannelOptions.socketOption(.so_reuseaddr), value: 1)
            .childChannelInitializer { channel in
                channel.pipeline.addHandler(ReceiveAndCloseHandler())
            }.bind(host: "127.0.0.1", port: 0).wait()
    defer {
        try! serverChannel.close().wait()
    }

    let clientHandler = LingerSettingHandler()
    let clientBootstrap = ClientBootstrap(group: group).channelInitializer { channel in
        channel.pipeline.addHandler(clientHandler)
    }

    measure(identifier: identifier) {
        let numberOfIterations = 1000
        let serverAddress = serverChannel.localAddress!
        let buffer = ByteBuffer(integer: 1, as: UInt8.self)
        let el = group.next()

        for _ in 0 ..< numberOfIterations {
            try! el.flatSubmit {
                clientBootstrap.connect(to: serverAddress).flatMap { (clientChannel) -> EventLoopFuture<Void> in
                    writeWaitAndClose(clientChannel: clientChannel, buffer: buffer)
                }
            }.wait()
        }
        return numberOfIterations
    }
}

fileprivate func writeWaitAndClose(clientChannel: Channel, buffer: ByteBuffer) -> EventLoopFuture<Void> {
    // Send a byte to make sure everything is really open.
    return clientChannel.writeAndFlush(buffer).flatMap {
        clientChannel.closeFuture
    }
}<|MERGE_RESOLUTION|>--- conflicted
+++ resolved
@@ -34,12 +34,8 @@
     typealias OutboundOut = ByteBuffer
     
     public func handlerAdded(context: ChannelHandlerContext) {
-<<<<<<< HEAD
-        _ = (context.channel as? SocketOptionProvider)?.setSoLinger(linger(l_onoff: 1, l_linger: 0))
-=======
         (context.channel as? SocketOptionProvider)?.setSoLinger(linger(l_onoff: 1, l_linger: 0))
             .whenFailure({ error in fatalError("Failed to set linger \(error)") })
->>>>>>> 6bba46fb
     }
     
     func errorCaught(context: ChannelHandlerContext, error: Error) {
