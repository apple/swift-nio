//===----------------------------------------------------------------------===//
//
// This source file is part of the SwiftNIO open source project
//
// Copyright (c) 2017-2021 Apple Inc. and the SwiftNIO project authors
// Licensed under Apache License v2.0
//
// See LICENSE.txt for license information
// See CONTRIBUTORS.txt for the list of SwiftNIO project authors
//
// SPDX-License-Identifier: Apache-2.0
//
//===----------------------------------------------------------------------===//

import NIOCore
import NIOPosix

private struct PingPongFailure: Error, CustomStringConvertible {
    public var description: String

    init(problem: String) {
        self.description = problem
    }
}

private final class PongDecoder: ByteToMessageDecoder {
    typealias InboundOut = UInt8

    public func decode(context: ChannelHandlerContext, buffer: inout ByteBuffer) -> DecodingState {
        if let ping = buffer.readInteger(as: UInt8.self) {
            context.fireChannelRead(Self.wrapInboundOut(ping))
            return .continue
        } else {
            return .needMoreData
        }
    }

    public func decodeLast(
        context: ChannelHandlerContext,
        buffer: inout ByteBuffer,
        seenEOF: Bool
    ) throws -> DecodingState {
        .needMoreData
    }
}

private final class PingHandler: ChannelInboundHandler {
    typealias InboundIn = ByteBuffer
    typealias OutboundOut = ByteBuffer

    private var pingBuffer: ByteBuffer!
    private let numberOfRequests: Int
    private var remainingNumberOfRequests: Int
    private let allDone: EventLoopPromise<Void>
    public static let pingCode: UInt8 = 0xbe

    public init(numberOfRequests: Int, eventLoop: EventLoop) {
        self.numberOfRequests = numberOfRequests
        self.remainingNumberOfRequests = numberOfRequests
        self.allDone = eventLoop.makePromise()
    }

    public func handlerAdded(context: ChannelHandlerContext) {
        (context.channel as? SocketOptionProvider)?.setSoLinger(linger(l_onoff: 1, l_linger: 0))
            .whenFailure({ error in fatalError("Failed to set linger \(error)") })
    }

    public func channelActive(context: ChannelHandlerContext) {
        self.pingBuffer = context.channel.allocator.buffer(capacity: 1)
        self.pingBuffer.writeInteger(PingHandler.pingCode)

        context.writeAndFlush(Self.wrapOutboundOut(self.pingBuffer), promise: nil)
    }

    public func channelRead(context: ChannelHandlerContext, data: NIOAny) {
<<<<<<< HEAD
        var buf = self.unwrapInboundIn(data)
        if buf.readableBytes == 1 && buf.readInteger(as: UInt8.self) == PongHandler.pongCode {
=======
        var buf = Self.unwrapInboundIn(data)
        if buf.readableBytes == 1 &&
            buf.readInteger(as: UInt8.self) == PongHandler.pongCode {
>>>>>>> 980bd3e6
            if self.remainingNumberOfRequests > 0 {
                self.remainingNumberOfRequests -= 1
                context.writeAndFlush(Self.wrapOutboundOut(self.pingBuffer), promise: nil)
            } else {
                context.close(promise: self.allDone)
            }
        } else {
            context.close(promise: nil)
            self.allDone.fail(PingPongFailure(problem: "wrong buffer received: \(buf.debugDescription)"))
        }
    }

    public func wait() throws {
        try self.allDone.futureResult.wait()
    }
}

private final class PongHandler: ChannelInboundHandler {
    typealias InboundIn = UInt8
    typealias OutboundOut = ByteBuffer

    private var pongBuffer: ByteBuffer!
    public static let pongCode: UInt8 = 0xef

    public func handlerAdded(context: ChannelHandlerContext) {
        self.pongBuffer = context.channel.allocator.buffer(capacity: 1)
        self.pongBuffer.writeInteger(PongHandler.pongCode)
    }

    func channelRead(context: ChannelHandlerContext, data: NIOAny) {
        let data = Self.unwrapInboundIn(data)
        if data == PingHandler.pingCode {
            context.writeAndFlush(NIOAny(self.pongBuffer), promise: nil)
        } else {
            context.close(promise: nil)
        }
    }

    func errorCaught(context: ChannelHandlerContext, error: Error) {
        context.close(promise: nil)
    }
}

func doPingPongRequests(group: EventLoopGroup, number numberOfRequests: Int) throws -> Int {
    let serverChannel = try ServerBootstrap(group: group)
        .serverChannelOption(ChannelOptions.socketOption(.so_reuseaddr), value: 1)
        .childChannelOption(ChannelOptions.recvAllocator, value: FixedSizeRecvByteBufferAllocator(capacity: 4))
        .childChannelInitializer { channel in
            channel.pipeline.addHandler(ByteToMessageHandler(PongDecoder())).flatMap {
                channel.pipeline.addHandler(PongHandler())
            }
        }.bind(host: "127.0.0.1", port: 0).wait()

    defer {
        try! serverChannel.close().wait()
    }

    let pingHandler = PingHandler(numberOfRequests: numberOfRequests, eventLoop: group.next())
    _ = try ClientBootstrap(group: group)
        .channelInitializer { channel in
            channel.pipeline.addHandler(pingHandler)
        }
        .channelOption(ChannelOptions.recvAllocator, value: FixedSizeRecvByteBufferAllocator(capacity: 4))
        .connect(to: serverChannel.localAddress!)
        .wait()

    try pingHandler.wait()
    return numberOfRequests
}

func run(identifier: String) {
    measure(identifier: identifier) {
        let numberDone = try! doPingPongRequests(group: group, number: 1000)
        precondition(numberDone == 1000)
        return numberDone
    }
}<|MERGE_RESOLUTION|>--- conflicted
+++ resolved
@@ -73,14 +73,8 @@
     }
 
     public func channelRead(context: ChannelHandlerContext, data: NIOAny) {
-<<<<<<< HEAD
         var buf = self.unwrapInboundIn(data)
         if buf.readableBytes == 1 && buf.readInteger(as: UInt8.self) == PongHandler.pongCode {
-=======
-        var buf = Self.unwrapInboundIn(data)
-        if buf.readableBytes == 1 &&
-            buf.readInteger(as: UInt8.self) == PongHandler.pongCode {
->>>>>>> 980bd3e6
             if self.remainingNumberOfRequests > 0 {
                 self.remainingNumberOfRequests -= 1
                 context.writeAndFlush(Self.wrapOutboundOut(self.pingBuffer), promise: nil)
