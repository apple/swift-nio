version: "3"

services:

  runtime-setup:
    image: swift-nio:18.04-5.0
    build:
      args:
        ubuntu_version: "bionic"
        swift_version: "5.0"

  unit-tests:
    image: swift-nio:18.04-5.0

  integration-tests:
    image: swift-nio:18.04-5.0

  test:
    image: swift-nio:18.04-5.0
    environment:
      - MAX_ALLOCS_ALLOWED_1000_reqs_1_conn=31990
<<<<<<< HEAD
      - MAX_ALLOCS_ALLOWED_1_reqs_1000_conn=958050
=======
      - MAX_ALLOCS_ALLOWED_1_reqs_1000_conn=959050
>>>>>>> 6bba46fb
      - MAX_ALLOCS_ALLOWED_ping_pong_1000_reqs_1_conn=4500
      - MAX_ALLOCS_ALLOWED_bytebuffer_lots_of_rw=2100
      - MAX_ALLOCS_ALLOWED_future_lots_of_callbacks=75010
      - MAX_ALLOCS_ALLOWED_scheduling_10000_executions=20150
      - MAX_ALLOCS_ALLOWED_creating_10000_headers=10100
      - MAX_ALLOCS_ALLOWED_modifying_1000_circular_buffer_elements=50
      - MAX_ALLOCS_ALLOWED_encode_1000_ws_frames_holding_buffer=1010
      - MAX_ALLOCS_ALLOWED_encode_1000_ws_frames_holding_buffer_with_space=1010
      - MAX_ALLOCS_ALLOWED_encode_1000_ws_frames_new_buffer=4010
      - MAX_ALLOCS_ALLOWED_encode_1000_ws_frames_new_buffer_with_space=4010
      - MAX_ALLOCS_ALLOWED_decode_1000_ws_frames=1000
      - MAX_ALLOCS_ALLOWED_modifying_byte_buffer_view=6010
      - MAX_ALLOCS_ALLOWED_schedule_10000_tasks=90050
      - MAX_ALLOCS_ALLOWED_read_10000_chunks_from_file=230050
      - MAX_ALLOCS_ALLOWED_udp_1000_reqs_1_conn=18250
      - MAX_ALLOCS_ALLOWED_udp_1_reqs_1000_conn=235050
      - MAX_ALLOCS_ALLOWED_1000_tcpbootstraps=3100
<<<<<<< HEAD
      - MAX_ALLOCS_ALLOWED_1000_tcpconnections=188050
=======
      - MAX_ALLOCS_ALLOWED_1000_tcpconnections=189050
>>>>>>> 6bba46fb
      - MAX_ALLOCS_ALLOWED_1000_udpbootstraps=3000
      - MAX_ALLOCS_ALLOWED_1000_udpconnections=120050
      - MAX_ALLOCS_ALLOWED_1000_udp_reqs=18050


  performance-test:
    image: swift-nio:18.04-5.0

  shell:
    image: swift-nio:18.04-5.0

  echo:
    image: swift-nio:18.04-5.0

  http:
    image: swift-nio:18.04-5.0<|MERGE_RESOLUTION|>--- conflicted
+++ resolved
@@ -19,11 +19,7 @@
     image: swift-nio:18.04-5.0
     environment:
       - MAX_ALLOCS_ALLOWED_1000_reqs_1_conn=31990
-<<<<<<< HEAD
-      - MAX_ALLOCS_ALLOWED_1_reqs_1000_conn=958050
-=======
       - MAX_ALLOCS_ALLOWED_1_reqs_1000_conn=959050
->>>>>>> 6bba46fb
       - MAX_ALLOCS_ALLOWED_ping_pong_1000_reqs_1_conn=4500
       - MAX_ALLOCS_ALLOWED_bytebuffer_lots_of_rw=2100
       - MAX_ALLOCS_ALLOWED_future_lots_of_callbacks=75010
@@ -41,11 +37,7 @@
       - MAX_ALLOCS_ALLOWED_udp_1000_reqs_1_conn=18250
       - MAX_ALLOCS_ALLOWED_udp_1_reqs_1000_conn=235050
       - MAX_ALLOCS_ALLOWED_1000_tcpbootstraps=3100
-<<<<<<< HEAD
-      - MAX_ALLOCS_ALLOWED_1000_tcpconnections=188050
-=======
       - MAX_ALLOCS_ALLOWED_1000_tcpconnections=189050
->>>>>>> 6bba46fb
       - MAX_ALLOCS_ALLOWED_1000_udpbootstraps=3000
       - MAX_ALLOCS_ALLOWED_1000_udpconnections=120050
       - MAX_ALLOCS_ALLOWED_1000_udp_reqs=18050
