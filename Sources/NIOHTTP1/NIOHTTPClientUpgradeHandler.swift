--- conflicted
+++ resolved
@@ -174,15 +174,9 @@
     }
 
     private func addHeadersToOutboundOut(data: NIOAny) -> NIOAny {
-<<<<<<< HEAD
-
-        let interceptedOutgoingRequest = self.unwrapOutboundIn(data)
-
-=======
-        
+
         let interceptedOutgoingRequest = Self.unwrapOutboundIn(data)
-        
->>>>>>> 980bd3e6
+
         if case .head(var requestHead) = interceptedOutgoingRequest {
 
             self.upgradeState = .awaitingConfirmationResponse
@@ -220,11 +214,7 @@
             return
         }
 
-<<<<<<< HEAD
-        let responsePart = unwrapInboundIn(data)
-=======
         let responsePart = Self.unwrapInboundIn(data)
->>>>>>> 980bd3e6
 
         switch self.upgradeState {
         case .awaitingConfirmationResponse:
@@ -404,13 +394,8 @@
         }
 
         assert(self.receivedMessages.isEmpty)
-<<<<<<< HEAD
-        context.fireChannelRead(self.wrapInboundOut(data))
-
-=======
         context.fireChannelRead(Self.wrapInboundOut(data))
-        
->>>>>>> 980bd3e6
+
         // We've delivered the data. We can now remove ourselves, which should happen synchronously.
         context.pipeline.removeHandler(context: context, promise: nil)
     }
