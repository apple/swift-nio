//===----------------------------------------------------------------------===//
//
// This source file is part of the SwiftNIO open source project
//
// Copyright (c) 2017-2018 Apple Inc. and the SwiftNIO project authors
// Licensed under Apache License v2.0
//
// See LICENSE.txt for license information
// See CONTRIBUTORS.txt for the list of SwiftNIO project authors
//
// SPDX-License-Identifier: Apache-2.0
//
//===----------------------------------------------------------------------===//

import NIO

let crlf: StaticString = "\r\n"
let headerSeparator: StaticString = ": "

/// An `IteratorProtocol` that can iterate through comma separated list of values for a certain
/// header.
///
/// **Example:**
///
/// Suppose you have these headers:
///
///      Connection: keep-alive, x-server
///      Content-Type: text/html
///      Connection: other
///
/// You can iterate using this struct on those headers, for values of `Connection`, to get
/// `keep-alive`, then `x-server`, then `other`
public struct HTTPListHeaderIterator: Sequence, IteratorProtocol {
    
    public typealias Element = ByteBufferView
    
    private var currentHeaderIndex: Int = -1
    private var singleValueViewIterator: Array<ByteBufferView>.Iterator?
    private let headerName: String.UTF8View
    private let headers: HTTPHeaders
    
    private let comma = ",".utf8.first!
    
    /// Returns next index in headers
    ///
    /// - Parameter current: The index to begin iteration at
    /// - Returns: The next index of the header in header array, or `nil` if not found
    private func headerIndex(after current: Int) -> Int? {
        for (idx, currentHeader) in headers.headers.enumerated().dropFirst(current + 1) {
            let view = headers.buffer.viewBytes(at: currentHeader.name.start,
                                                length: currentHeader.name.length)
            if view.compareCaseInsensitiveASCIIBytes(to: headerName) {
                return idx
            }
        }
        return nil
    }

    mutating public func next() -> ByteBufferView? {
        if let next = self.singleValueViewIterator?.next() {
            return next.trimSpaces()
        } else {
            // End of this buffer. Let's try to grab the next one.
            guard let index = self.headerIndex(after: currentHeaderIndex) else {
                // No more buffers left.
                return nil
            }
            self.currentHeaderIndex = index
            self.singleValueViewIterator = headers.buffer
                .viewBytes(at: headers.headers[currentHeaderIndex].value.start,
                           length: headers.headers[currentHeaderIndex].value.length)
                .split(separator: comma)
                .makeIterator()
            return self.next()
        }
        
    }
    
    public func makeIterator() -> HTTPListHeaderIterator {
        return self
    }
    
    @usableFromInline
    internal init(headerName: String.UTF8View,
                  headers: HTTPHeaders) {
        self.headers = headers
        self.headerName = headerName
    }
    
    @inlinable
    public init(headerName: String,
                headers: HTTPHeaders) {
        self.init(headerName: headerName.utf8,
                  headers: headers)
    }

}

extension HTTPHeaders {
    private static let connectionString = "connection".utf8
    private static let keepAliveString = "keep-alive".utf8
    private static let closeString = "close".utf8
    
    internal enum ConnectionHeaderValue {
        case keepAlive
        case close
        case unspecified
    }
    
    internal var keepAliveFromHeaders: ConnectionHeaderValue {
        get {
            let tokenizer = HTTPListHeaderIterator(headerName: HTTPHeaders.connectionString,
                                                   headers: self)
            
            // TODO: Handle the case where both keep-alive and close are used
            for token in tokenizer {
                if token.compareCaseInsensitiveASCIIBytes(to: HTTPHeaders.keepAliveString) {
                    return .keepAlive
                } else if token.compareCaseInsensitiveASCIIBytes(to: HTTPHeaders.closeString) {
                    return .close
                }
            }
            
            return .unspecified
        }
    }
}

// Keep track of keep alive state.
internal enum KeepAliveState {
    // We know keep alive should be used.
    case keepAlive
    // We know we should close the connection.
    case close
    // We need to scan the headers to find out if keep alive is used or not
    case unknown
}

/// A representation of the request line and header fields of a HTTP request.
public struct HTTPRequestHead: Equatable {
    private final class _Storage {
        var method: HTTPMethod
        var rawURI: URI
        var version: HTTPVersion

        init(method: HTTPMethod, rawURI: URI, version: HTTPVersion) {
            self.method = method
            self.rawURI = rawURI
            self.version = version
        }

        func copy() -> _Storage {
            return .init(method: self.method, rawURI: self.rawURI, version: self.version)
        }
    }

    private var _storage: _Storage

    /// The header fields for this HTTP request.
    // warning: do not put this in `_Storage` as it'd trigger a CoW on every mutation
    public var headers: HTTPHeaders

    /// The HTTP method for this request.
    public var method: HTTPMethod {
        get {
            return self._storage.method
        }
        set {
            if !isKnownUniquelyReferenced(&self._storage) {
                self._storage = self._storage.copy()
            }
            self._storage.method = newValue
        }
    }

    // Internal representation of the URI.
    private var rawURI: URI {
        get {
            return self._storage.rawURI
        }
        set {
            if !isKnownUniquelyReferenced(&self._storage) {
                self._storage = self._storage.copy()
            }
            self._storage.rawURI = newValue
        }
    }

    /// The URI used on this request.
    public var uri: String {
        get {
            return String(uri: rawURI)
        }
        set {
            rawURI = .string(newValue)
        }
    }

    /// The version for this HTTP request.
    public var version: HTTPVersion {
        get {
            return self._storage.version
        }
        set {
            if !isKnownUniquelyReferenced(&self._storage) {
                self._storage = self._storage.copy()
            }
            self._storage.version = newValue
        }
    }

    /// Create a `HTTPRequestHead`
    ///
    /// - Parameter version: The version for this HTTP request.
    /// - Parameter method: The HTTP method for this request.
    /// - Parameter uri: The URI used on this request.
    public init(version: HTTPVersion, method: HTTPMethod, uri: String) {
        self.init(version: version, method: method, rawURI: .string(uri), headers: HTTPHeaders())
    }

    /// Create a `HTTPRequestHead`
    ///
    /// - Parameter version: The version for this HTTP request.
    /// - Parameter method: The HTTP method for this request.
    /// - Parameter rawURI: The URI used on this request.
    /// - Parameter headers: The headers for this HTTP request.
    init(version: HTTPVersion, method: HTTPMethod, rawURI: URI, headers: HTTPHeaders) {
        self.headers = headers
        self._storage = _Storage(method: method, rawURI: rawURI, version: version)
    }

    public static func ==(lhs: HTTPRequestHead, rhs: HTTPRequestHead) -> Bool {
        return lhs.method == rhs.method && lhs.uri == rhs.uri && lhs.version == rhs.version && lhs.headers == rhs.headers
    }
}

/// Internal representation of a URI
enum URI {
    case string(String)
    case byteBuffer(ByteBuffer)
}

private extension String {
    init(uri: URI) {
        switch uri {
        case .string(let string):
            self = string
        case .byteBuffer(let buffer):
            self = buffer.getString(at: buffer.readerIndex, length: buffer.readableBytes)! // bytes definitely in buffer
        }
    }
}

/// The parts of a complete HTTP message, either request or response.
///
/// A HTTP message is made up of a request or status line with several headers,
/// encoded by `.head`, zero or more body parts, and optionally some trailers. To
/// indicate that a complete HTTP message has been sent or received, we use `.end`,
/// which may also contain any trailers that make up the mssage.
public enum HTTPPart<HeadT: Equatable, BodyT: Equatable> {
    case head(HeadT)
    case body(BodyT)
    case end(HTTPHeaders?)
}

extension HTTPPart: Equatable {
    public static func ==(lhs: HTTPPart, rhs: HTTPPart) -> Bool {
        switch (lhs, rhs) {
        case (.head(let h1), .head(let h2)):
            return h1 == h2
        case (.body(let b1), .body(let b2)):
            return b1 == b2
        case (.end(let h1), .end(let h2)):
            return h1 == h2
        case (.head, _), (.body, _), (.end, _):
            return false
        }
    }
}

/// The components of a HTTP request from the view of a HTTP client.
public typealias HTTPClientRequestPart = HTTPPart<HTTPRequestHead, IOData>

/// The components of a HTTP request from the view of a HTTP server.
public typealias HTTPServerRequestPart = HTTPPart<HTTPRequestHead, ByteBuffer>

/// The components of a HTTP response from the view of a HTTP client.
public typealias HTTPClientResponsePart = HTTPPart<HTTPResponseHead, ByteBuffer>

/// The components of a HTTP response from the view of a HTTP server.
public typealias HTTPServerResponsePart = HTTPPart<HTTPResponseHead, IOData>

extension HTTPRequestHead {
    /// Whether this HTTP request is a keep-alive request: that is, whether the
    /// connection should remain open after the request is complete.
    public var isKeepAlive: Bool {
        return headers.isKeepAlive(version: version)
    }
}

extension HTTPResponseHead {
    /// Whether this HTTP response is a keep-alive request: that is, whether the
    /// connection should remain open after the request is complete.
    public var isKeepAlive: Bool {
        return self.headers.isKeepAlive(version: self.version)
    }
}

/// A representation of the status line and header fields of a HTTP response.
public struct HTTPResponseHead: Equatable {
    private final class _Storage {
        var status: HTTPResponseStatus
        var version: HTTPVersion
        init(status: HTTPResponseStatus, version: HTTPVersion) {
            self.status = status
            self.version = version
        }
        func copy() -> _Storage {
            return .init(status: self.status, version: self.version)
        }
    }

    private var _storage: _Storage

    /// The HTTP headers on this response.
    // warning: do not put this in `_Storage` as it'd trigger a CoW on every mutation
    public var headers: HTTPHeaders

    /// The HTTP response status.
    public var status: HTTPResponseStatus {
        get {
            return self._storage.status
        }
        set {
            if !isKnownUniquelyReferenced(&self._storage) {
                self._storage = self._storage.copy()
            }
            self._storage.status = newValue
        }
    }

    /// The HTTP version that corresponds to this response.
    public var version: HTTPVersion {
        get {
            return self._storage.version
        }
        set {
            if !isKnownUniquelyReferenced(&self._storage) {
                self._storage = self._storage.copy()
            }
            self._storage.version = newValue
        }
    }

    /// Create a `HTTPResponseHead`
    ///
    /// - Parameter version: The version for this HTTP response.
    /// - Parameter status: The status for this HTTP response.
    /// - Parameter headers: The headers for this HTTP response.
    public init(version: HTTPVersion, status: HTTPResponseStatus, headers: HTTPHeaders = HTTPHeaders()) {
        self.headers = headers
        self._storage = _Storage(status: status, version: version)
    }

    public static func ==(lhs: HTTPResponseHead, rhs: HTTPResponseHead) -> Bool {
        return lhs.status == rhs.status && lhs.version == rhs.version && lhs.headers == rhs.headers
    }
}

/// The Index for a header name or value that points into the underlying `ByteBuffer`.
///
/// - note: This is public to aid in the creation of supplemental HTTP libraries, e.g.
///         NIOHTTP2 and NIOHPACK. It is not intended for general use.
public struct HTTPHeaderIndex {
    public let start: Int
    public let length: Int
}

/// Struct which holds name, value pairs.
///
/// - note: This is public to aid in the creation of supplemental HTTP libraries, e.g.
///         NIOHTTP2 and NIOHPACK. It is not intended for general use.
public struct HTTPHeader {
    public let name: HTTPHeaderIndex
    public let value: HTTPHeaderIndex
}

private extension ByteBuffer {
    func equalCaseInsensitiveASCII(view: String.UTF8View, at index: HTTPHeaderIndex) -> Bool {
        guard view.count == index.length else {
            return false
        }
        return withVeryUnsafeBytes { buffer in
            // This should never happens as we control when this is called. Adding an assert to ensure this.
            assert(index.start <= self.capacity - index.length)
            for (idx, byte) in view.enumerated() {
                guard byte.isASCII && buffer[index.start + idx] & 0xdf == byte & 0xdf else {
                    return false
                }
            }
            return true
        }
    }
}


private extension UInt8 {
    var isASCII: Bool {
        return self <= 127
    }
}

/* private but tests */ internal extension HTTPHeaders {
    func isKeepAlive(version: HTTPVersion) -> Bool {
        switch self._storage.keepAliveState {
        case .close:
            return false
        case .keepAlive:
            return true
        case .unknown:
            switch self.keepAliveFromHeaders {
            case .keepAlive:
                return true
            case .close:
                return false
            case .unspecified:
                // HTTP 1.1 use keep-alive by default if not otherwise told.
                return version.major == 1 && version.minor >= 1
            }
        }
    }
}

/// A representation of a block of HTTP header fields.
///
/// HTTP header fields are a complex data structure. The most natural representation
/// for these is a sequence of two-tuples of field name and field value, both as
/// strings. This structure preserves that representation, but provides a number of
/// convenience features in addition to it.
///
/// For example, this structure enables access to header fields based on the
/// case-insensitive form of the field name, but preserves the original case of the
/// field when needed. It also supports recomposing headers to a maximally joined
/// or split representation, such that header fields that are able to be repeated
/// can be represented appropriately.
public struct HTTPHeaders: CustomStringConvertible {

    private final class _Storage {
        var buffer: ByteBuffer
        var headers: [HTTPHeader]
        var continuous: Bool
        var keepAliveState: KeepAliveState

        init(buffer: ByteBuffer, headers: [HTTPHeader], continuous: Bool, keepAliveState: KeepAliveState) {
            self.buffer = buffer
            self.headers = headers
            self.continuous = continuous
            self.keepAliveState = keepAliveState
        }

        func copy() -> _Storage {
            return .init(buffer: self.buffer, headers: self.headers, continuous: self.continuous, keepAliveState: self.keepAliveState)
        }
    }
    private var _storage: _Storage

    // Because we use CoW implementations HTTPHeaders is also CoW
    fileprivate var buffer: ByteBuffer {
        return self._storage.buffer
    }

    fileprivate var headers: [HTTPHeader] {
        return self._storage.headers
    }

    fileprivate var continuous: Bool {
        return self._storage.continuous
    }

    /// Returns the `String` for the given `HTTPHeaderIndex`.
    ///
    /// - parameters:
    ///     - idx: The index into the underlying storage.
    /// - returns: The value.
    private func string(idx: HTTPHeaderIndex) -> String {
        return self.buffer.getString(at: idx.start, length: idx.length)!
    }

    /// Return all names.
    fileprivate var names: [HTTPHeaderIndex] {
        return self.headers.map { $0.name }
    }

    public var description: String {
        var headersArray: [(String, String)] = []
        headersArray.reserveCapacity(self.headers.count)

        for h in self.headers {
            headersArray.append((self.string(idx: h.name), self.string(idx: h.value)))
        }
        return headersArray.description
    }
    
    /// Creates a header block from a pre-filled contiguous string buffer containing a
    /// UTF-8 encoded HTTP header block, along with a list of the locations of each
    /// name/value pair within the block.
    ///
    /// - note: This is public to aid in the creation of supplemental HTTP libraries, e.g.
    ///         NIOHTTP2 and NIOHPACK. It is not intended for general use.
    ///
    /// - Parameters:
    ///   - buffer: A buffer containing UTF-8 encoded HTTP headers.
    ///   - headers: The locations within `buffer` of the name and value of each header.
    /// - Returns: A new `HTTPHeaders` using the provided buffer as storage.
    public static func createHeaderBlock(buffer: ByteBuffer, headers: [HTTPHeader]) -> HTTPHeaders {
        return HTTPHeaders(buffer: buffer, headers: headers, keepAliveState: KeepAliveState.unknown)
    }
    
    
    /// Provides access to raw UTF-8 storage of the headers in this header block, along with
    /// a list of the header strings' indices.
    ///
    /// - note: This is public to aid in the creation of supplemental HTTP libraries, e.g.
    /// NIOHTTP2 and NIOHPACK. It is not intended for general use.
    ///
    /// - parameters:
    ///   - block:      A block that will be provided UTF-8 header block information.
    ///   - buf:        A raw `ByteBuffer` containing potentially-contiguous sequences of UTF-8 encoded
    ///                 characters.
    ///   - locations:  An array of `HTTPHeader`s, each of which contains information on the location in
    ///                 the buffer of both a header's name and value.
    ///   - contiguous: A `Bool` indicating whether the headers are stored contiguously, with no padding
    ///                 or orphaned data within the block. If this is `true`, then the buffer represents
    ///                 a HTTP/1 header block appropriately encoded for the wire.
    public func withUnsafeBufferAndIndices<R>(_ block: (_ buf: ByteBuffer, _ locations: [HTTPHeader], _ contiguous: Bool) throws -> R) rethrows -> R {
        return try block(self.buffer, self.headers, self.continuous)
    }

    /// Constructor used by our decoder to construct headers without the need of converting bytes to string.
    init(buffer: ByteBuffer, headers: [HTTPHeader], keepAliveState: KeepAliveState) {
        self._storage = _Storage(buffer: buffer, headers: headers, continuous: true, keepAliveState: keepAliveState)
    }

    /// Construct a `HTTPHeaders` structure.
    ///
    /// - parameters
    ///     - headers: An initial set of headers to use to populate the header block.
    ///     - allocator: The allocator to use to allocate the underlying storage.
    public init(_ headers: [(String, String)] = []) {
        // Note: this initializer exists because of https://bugs.swift.org/browse/SR-7415.
        // Otherwise we'd only have the one below with a default argument for `allocator`.
        self.init(headers, allocator: ByteBufferAllocator())
    }

    /// Construct a `HTTPHeaders` structure.
    ///
    /// - parameters
    ///     - headers: An initial set of headers to use to populate the header block.
    ///     - allocator: The allocator to use to allocate the underlying storage.
    public init(_ headers: [(String, String)] = [], allocator: ByteBufferAllocator) {
        // Reserve enough space in the array to hold all indices.
        var array: [HTTPHeader] = []
        array.reserveCapacity(headers.count)

        self.init(buffer: allocator.buffer(capacity: 256), headers: array, keepAliveState: .unknown)

        for (key, value) in headers {
            self.add(name: key, value: value)
        }
    }
    
    private func isConnectionHeader(_ header: HTTPHeaderIndex) -> Bool {
         return self.buffer.equalCaseInsensitiveASCII(view: "connection".utf8, at: header)
    }
    
    /// Add a header name/value pair to the block.
    ///
    /// This method is strictly additive: if there are other values for the given header name
    /// already in the block, this will add a new entry. `add` performs case-insensitive
    /// comparisons on the header field name.
    ///
    /// - Parameter name: The header field name. For maximum compatibility this should be an
    ///     ASCII string. For future-proofing with HTTP/2 lowercase header names are strongly
    //      recommended.
    /// - Parameter value: The header field value to add for the given name.
    public mutating func add(name: String, value: String) {
        precondition(!name.utf8.contains(where: { !$0.isASCII }), "name must be ASCII")
        if !isKnownUniquelyReferenced(&self._storage) {
            self._storage = self._storage.copy()
        }
        let nameStart = self.buffer.writerIndex
        let nameLength = self._storage.buffer.write(string: name)!
        self._storage.buffer.write(staticString: headerSeparator)
        let valueStart = self.buffer.writerIndex
        let valueLength = self._storage.buffer.write(string: value)!
        
        let nameIdx = HTTPHeaderIndex(start: nameStart, length: nameLength)
        self._storage.headers.append(HTTPHeader(name: nameIdx, value: HTTPHeaderIndex(start: valueStart, length: valueLength)))
        self._storage.buffer.write(staticString: crlf)
        
        if self.isConnectionHeader(nameIdx) {
            self._storage.keepAliveState = .unknown
        }
    }

    /// Add a header name/value pair to the block, replacing any previous values for the
    /// same header name that are already in the block.
    ///
    /// This is a supplemental method to `add` that essentially combines `remove` and `add`
    /// in a single function. It can be used to ensure that a header block is in a
    /// well-defined form without having to check whether the value was previously there.
    /// Like `add`, this method performs case-insensitive comparisons of the header field
    /// names.
    ///
    /// - Parameter name: The header field name. For maximum compatibility this should be an
    ///     ASCII string. For future-proofing with HTTP/2 lowercase header names are strongly
    //      recommended.
    /// - Parameter value: The header field value to add for the given name.
    public mutating func replaceOrAdd(name: String, value: String) {
        self.remove(name: name)
        self.add(name: name, value: value)
    }

    /// Remove all values for a given header name from the block.
    ///
    /// This method uses case-insensitive comparisons for the header field name.
    ///
    /// - Parameter name: The name of the header field to remove from the block.
    public mutating func remove(name: String) {
        guard !self.headers.isEmpty else {
            return
        }

        let utf8 = name.utf8
        var array: [Int] = []
        // We scan from the back to the front so we can remove the subranges with as less overhead as possible.
        for idx in stride(from: self.headers.count - 1, to: -1, by: -1) {
            let header = self.headers[idx]
            if self.buffer.equalCaseInsensitiveASCII(view: utf8, at: header.name) {
                array.append(idx)
                
                if self.isConnectionHeader(header.name) {
                    self._storage.keepAliveState = .unknown
                }
            }
        }

        guard !array.isEmpty else {
            return
        }

        if !isKnownUniquelyReferenced(&self._storage) {
            self._storage = self._storage.copy()
        }

        array.forEach {
            self._storage.headers.remove(at: $0)
        }
        self._storage.continuous = false
    }

    /// Retrieve all of the values for a give header field name from the block.
    ///
    /// This method uses case-insensitive comparisons for the header field name. It
    /// does not return a maximally-decomposed list of the header fields, but instead
    /// returns them in their original representation: that means that a comma-separated
    /// header field list may contain more than one entry, some of which contain commas
    /// and some do not. If you want a representation of the header fields suitable for
    /// performing computation on, consider `getCanonicalForm`.
    ///
    /// - Parameter name: The header field name whose values are to be retrieved.
    /// - Returns: A list of the values for that header field name.
    public subscript(name: String) -> [String] {
        guard !self.headers.isEmpty else {
            return []
        }

        let utf8 = name.utf8
        var array: [String] = []
        for header in self.headers {
            if self.buffer.equalCaseInsensitiveASCII(view: utf8, at: header.name) {
                array.append(self.string(idx: header.value))
            }
        }
        return array
    }

    /// Checks if a header is present
    ///
    /// - parameters:
    ///     - name: The name of the header
    //  - returns: `true` if a header with the name (and value) exists, `false` otherwise.
    public func contains(name: String) -> Bool {
        guard !self.headers.isEmpty else {
            return false
        }

        let utf8 = name.utf8
        for header in self.headers {
            if self.buffer.equalCaseInsensitiveASCII(view: utf8, at: header.name) {
                return true
            }
        }
        return false
    }

    /// Retrieves the header values for the given header field in "canonical form": that is,
    /// splitting them on commas as extensively as possible such that multiple values received on the
    /// one line are returned as separate entries. Also respects the fact that Set-Cookie should not
    /// be split in this way.
    ///
    /// - Parameter name: The header field name whose values are to be retrieved.
    /// - Returns: A list of the values for that header field name.
    public subscript(canonicalForm name: String) -> [String] {
        let result = self[name]

        guard result.count > 0 else {
            return []
        }

        // It's not safe to split Set-Cookie on comma.
        guard name.lowercased() != "set-cookie" else {
            return result
        }

        return result.flatMap { $0.split(separator: ",").map { String($0.trimWhitespace()) } }
    }
}

internal extension ByteBuffer {

    /// Serializes this HTTP header block to bytes suitable for writing to the wire.
    ///
    /// - Parameter buffer: A buffer to write the serialized bytes into. Will increment
    ///     the writer index of this buffer.
    mutating func write(headers: HTTPHeaders) {
        if headers.continuous {
            // Declare an extra variable so we not affect the readerIndex of the buffer itself.
            var buf = headers.buffer
            self.write(buffer: &buf)
        } else {
            // slow-path....
            // TODO: This can still be improved to write as many continuous data as possible and just skip over stuff that was removed.
            for header in headers.self.headers {
                let fieldLength = (header.value.start + header.value.length) - header.name.start
                var header = headers.buffer.getSlice(at: header.name.start, length: fieldLength)!
                self.write(buffer: &header)
                self.write(staticString: crlf)
            }
        }
        self.write(staticString: crlf)
    }
}
extension HTTPHeaders: Sequence {
    public typealias Element = (name: String, value: String)

    /// An iterator of HTTP header fields.
    ///
    /// This iterator will return each value for a given header name separately. That
    /// means that `name` is not guaranteed to be unique in a given block of headers.
    public struct Iterator: IteratorProtocol {
        private var headerParts: Array<(String, String)>.Iterator

        fileprivate init(headerParts: Array<(String, String)>.Iterator) {
            self.headerParts = headerParts
        }

        public mutating func next() -> Element? {
            return headerParts.next()
        }
    }

    public func makeIterator() -> Iterator {
        return Iterator(headerParts: headers.map { (self.string(idx: $0.name), self.string(idx: $0.value)) }.makeIterator())
    }
}

/* private but tests */ internal extension Character {
    var isASCIIWhitespace: Bool {
        return self == " " || self == "\t" || self == "\r" || self == "\n" || self == "\r\n"
    }
}

/* private but tests */ internal extension String {
    func trimASCIIWhitespace() -> Substring {
        return self.dropFirst(0).trimWhitespace()
    }
}

private extension Substring {
    func trimWhitespace() -> Substring {
        var me = self
        while me.first?.isASCIIWhitespace == .some(true) {
            me = me.dropFirst()
        }
        while me.last?.isASCIIWhitespace == .some(true) {
            me = me.dropLast()
        }
        return me
    }
}

extension HTTPHeaders: Equatable {
    public static func ==(lhs: HTTPHeaders, rhs: HTTPHeaders) -> Bool {
        guard lhs.headers.count == rhs.headers.count else {
            return false
        }
        let lhsNames = Set(lhs.names.map { lhs.string(idx: $0).lowercased() })
        let rhsNames = Set(rhs.names.map { rhs.string(idx: $0).lowercased() })
        guard lhsNames == rhsNames else {
            return false
        }

        for name in lhsNames {
            guard lhs[name].sorted() == rhs[name].sorted() else {
                return false
            }
        }

        return true
    }
}

public enum HTTPMethod: Equatable {
    public enum HasBody {
        case yes
        case no
        case unlikely
    }

    public static func ==(lhs: HTTPMethod, rhs: HTTPMethod) -> Bool {
        switch (lhs, rhs){
        case (.GET, .GET):
            return true
        case (.PUT, .PUT):
            return true
        case (.ACL, .ACL):
            return true
        case (.HEAD, .HEAD):
            return true
        case (.POST, .POST):
            return true
        case (.COPY, .COPY):
            return true
        case (.LOCK, .LOCK):
            return true
        case (.MOVE, .MOVE):
            return true
        case (.BIND, .BIND):
            return true
        case (.LINK, .LINK):
            return true
        case (.PATCH, .PATCH):
            return true
        case (.TRACE, .TRACE):
            return true
        case (.MKCOL, .MKCOL):
            return true
        case (.MERGE, .MERGE):
            return true
        case (.PURGE, .PURGE):
            return true
        case (.NOTIFY, .NOTIFY):
            return true
        case (.SEARCH, .SEARCH):
            return true
        case (.UNLOCK, .UNLOCK):
            return true
        case (.REBIND, .REBIND):
            return true
        case (.UNBIND, .UNBIND):
            return true
        case (.REPORT, .REPORT):
            return true
        case (.DELETE, .DELETE):
            return true
        case (.UNLINK, .UNLINK):
            return true
        case (.CONNECT, .CONNECT):
            return true
        case (.MSEARCH, .MSEARCH):
            return true
        case (.OPTIONS, .OPTIONS):
            return true
        case (.PROPFIND, .PROPFIND):
            return true
        case (.CHECKOUT, .CHECKOUT):
            return true
        case (.PROPPATCH, .PROPPATCH):
            return true
        case (.SUBSCRIBE, .SUBSCRIBE):
            return true
        case (.MKCALENDAR, .MKCALENDAR):
            return true
        case (.MKACTIVITY, .MKACTIVITY):
            return true
        case (.UNSUBSCRIBE, .UNSUBSCRIBE):
            return true
        case (.RAW(let l), .RAW(let r)):
            return l == r
        default:
            return false
        }
    }

    case GET
    case PUT
    case ACL
    case HEAD
    case POST
    case COPY
    case LOCK
    case MOVE
    case BIND
    case LINK
    case PATCH
    case TRACE
    case MKCOL
    case MERGE
    case PURGE
    case NOTIFY
    case SEARCH
    case UNLOCK
    case REBIND
    case UNBIND
    case REPORT
    case DELETE
    case UNLINK
    case CONNECT
    case MSEARCH
    case OPTIONS
    case PROPFIND
    case CHECKOUT
    case PROPPATCH
    case SUBSCRIBE
    case MKCALENDAR
    case MKACTIVITY
    case UNSUBSCRIBE
    case RAW(value: String)

    /// Whether requests with this verb may have a request body.
    public var hasRequestBody: HasBody {
        switch self {
        case .HEAD, .DELETE, .TRACE:
            return .no
        case .POST, .PUT, .PATCH:
            return .yes
        case .GET, .CONNECT, .OPTIONS:
            fallthrough
        default:
            return .unlikely
        }
    }
}

/// A structure representing a HTTP version.
public struct HTTPVersion: Equatable {
    public static func ==(lhs: HTTPVersion, rhs: HTTPVersion) -> Bool {
        return lhs.major == rhs.major && lhs.minor == rhs.minor
    }

    /// Create a HTTP version.
    ///
    /// - Parameter major: The major version number.
    /// - Parameter minor: The minor version number.
    public init(major: UInt16, minor: UInt16) {
        self.major = major
        self.minor = minor
    }

    /// The major version number.
    public let major: UInt16

    /// The minor version number.
    public let minor: UInt16
}

extension HTTPParserError: CustomDebugStringConvertible {
    public var debugDescription: String {
        switch self {
        case .invalidCharactersUsed:
            return "illegal characters used in URL/headers"
        case .trailingGarbage:
            return "trailing garbage bytes"
        case .invalidEOFState:
            return "stream ended at an unexpected time"
        case .headerOverflow:
            return "too many header bytes seen; overflow detected"
        case .closedConnection:
            return "data received after completed connection: close message"
        case .invalidVersion:
            return "invalid HTTP version"
        case .invalidStatus:
            return "invalid HTTP status code"
        case .invalidMethod:
            return "invalid HTTP method"
        case .invalidURL:
            return "invalid URL"
        case .invalidHost:
            return "invalid host"
        case .invalidPort:
            return  "invalid port"
        case .invalidPath:
            return "invalid path"
        case .invalidQueryString:
            return "invalid query string"
        case .invalidFragment:
            return "invalid fragment"
        case .lfExpected:
            return "LF character expected"
        case .invalidHeaderToken:
            return "invalid character in header"
        case .invalidContentLength:
            return "invalid character in content-length header"
        case .unexpectedContentLength:
            return "unexpected content-length header"
        case .invalidChunkSize:
            return "invalid character in chunk size header"
        case .invalidConstant:
            return "invalid constant string"
        case .invalidInternalState:
            return "invalid internal state (swift-http-parser error)"
        case .strictModeAssertion:
            return "strict mode assertion"
        case .paused:
            return "paused (swift-http-parser error)"
        case .unknown:
            return "unknown (http_parser error)"
        }
    }
}

/// Errors that can be raised while parsing HTTP/1.1.
public enum HTTPParserError: Error {
    case invalidCharactersUsed
    case trailingGarbage
    /* from CHTTPParser */
    case invalidEOFState
    case headerOverflow
    case closedConnection
    case invalidVersion
    case invalidStatus
    case invalidMethod
    case invalidURL
    case invalidHost
    case invalidPort
    case invalidPath
    case invalidQueryString
    case invalidFragment
    case lfExpected
    case invalidHeaderToken
    case invalidContentLength
    case unexpectedContentLength
    case invalidChunkSize
    case invalidConstant
    case invalidInternalState
    case strictModeAssertion
    case paused
    case unknown
}

extension HTTPResponseStatus {
    /// The numerical status code for a given HTTP response status.
    public var code: UInt {
        get {
            switch self {
            case .continue:
                return 100
            case .switchingProtocols:
                return 101
            case .processing:
                return 102
            case .ok:
                return 200
            case .created:
                return 201
            case .accepted:
                return 202
            case .nonAuthoritativeInformation:
                return 203
            case .noContent:
                return 204
            case .resetContent:
                return 205
            case .partialContent:
                return 206
            case .multiStatus:
                return 207
            case .alreadyReported:
                return 208
            case .imUsed:
                return 226
            case .multipleChoices:
                return 300
            case .movedPermanently:
                return 301
            case .found:
                return 302
            case .seeOther:
                return 303
            case .notModified:
                return 304
            case .useProxy:
                return 305
            case .temporaryRedirect:
                return 307
            case .permanentRedirect:
                return 308
            case .badRequest:
                return 400
            case .unauthorized:
                return 401
            case .paymentRequired:
                return 402
            case .forbidden:
                return 403
            case .notFound:
                return 404
            case .methodNotAllowed:
                return 405
            case .notAcceptable:
                return 406
            case .proxyAuthenticationRequired:
                return 407
            case .requestTimeout:
                return 408
            case .conflict:
                return 409
            case .gone:
                return 410
            case .lengthRequired:
                return 411
            case .preconditionFailed:
                return 412
            case .payloadTooLarge:
                return 413
            case .uriTooLong:
                return 414
            case .unsupportedMediaType:
                return 415
            case .rangeNotSatisfiable:
                return 416
            case .expectationFailed:
                return 417
            case .imaTeapot:
                return 418
            case .misdirectedRequest:
                return 421
            case .unprocessableEntity:
                return 422
            case .locked:
                return 423
            case .failedDependency:
                return 424
            case .upgradeRequired:
                return 426
            case .preconditionRequired:
                return 428
            case .tooManyRequests:
                return 429
            case .requestHeaderFieldsTooLarge:
                return 431
            case .unavailableForLegalReasons:
                return 451
            case .internalServerError:
                return 500
            case .notImplemented:
                return 501
            case .badGateway:
                return 502
            case .serviceUnavailable:
                return 503
            case .gatewayTimeout:
                return 504
            case .httpVersionNotSupported:
                return 505
            case .variantAlsoNegotiates:
                return 506
            case .insufficientStorage:
                return 507
            case .loopDetected:
                return 508
            case .notExtended:
                return 510
            case .networkAuthenticationRequired:
                return 511
            case .custom(code: let code, reasonPhrase: _):
                return code
            }
        }
    }

    /// The string reason phrase for a given HTTP response status.
    public var reasonPhrase: String {
        get {
            switch self {
            case .continue:
                return "Continue"
            case .switchingProtocols:
                return "Switching Protocols"
            case .processing:
                return "Processing"
            case .ok:
                return "OK"
            case .created:
                return "Created"
            case .accepted:
                return "Accepted"
            case .nonAuthoritativeInformation:
                return "Non-Authoritative Information"
            case .noContent:
                return "No Content"
            case .resetContent:
                return "Reset Content"
            case .partialContent:
                return "Partial Content"
            case .multiStatus:
                return "Multi-Status"
            case .alreadyReported:
                return "Already Reported"
            case .imUsed:
                return "IM Used"
            case .multipleChoices:
                return "Multiple Choices"
            case .movedPermanently:
                return "Moved Permanently"
            case .found:
                return "Found"
            case .seeOther:
                return "See Other"
            case .notModified:
                return "Not Modified"
            case .useProxy:
                return "Use Proxy"
            case .temporaryRedirect:
                return "Temporary Redirect"
            case .permanentRedirect:
                return "Permanent Redirect"
            case .badRequest:
                return "Bad Request"
            case .unauthorized:
                return "Unauthorized"
            case .paymentRequired:
                return "Payment Required"
            case .forbidden:
                return "Forbidden"
            case .notFound:
                return "Not Found"
            case .methodNotAllowed:
                return "Method Not Allowed"
            case .notAcceptable:
                return "Not Acceptable"
            case .proxyAuthenticationRequired:
                return "Proxy Authentication Required"
            case .requestTimeout:
                return "Request Timeout"
            case .conflict:
                return "Conflict"
            case .gone:
                return "Gone"
            case .lengthRequired:
                return "Length Required"
            case .preconditionFailed:
                return "Precondition Failed"
            case .payloadTooLarge:
                return "Payload Too Large"
            case .uriTooLong:
                return "URI Too Long"
            case .unsupportedMediaType:
                return "Unsupported Media Type"
            case .rangeNotSatisfiable:
                return "Range Not Satisfiable"
            case .expectationFailed:
                return "Expectation Failed"
            case .imaTeapot:
                return "I'm a teapot"
            case .misdirectedRequest:
                return "Misdirected Request"
            case .unprocessableEntity:
                return "Unprocessable Entity"
            case .locked:
                return "Locked"
            case .failedDependency:
                return "Failed Dependency"
            case .upgradeRequired:
                return "Upgrade Required"
            case .preconditionRequired:
                return "Precondition Required"
            case .tooManyRequests:
                return "Too Many Requests"
            case .requestHeaderFieldsTooLarge:
                return "Request Header Fields Too Large"
            case .unavailableForLegalReasons:
                return "Unavailable For Legal Reasons"
            case .internalServerError:
                return "Internal Server Error"
            case .notImplemented:
                return "Not Implemented"
            case .badGateway:
                return "Bad Gateway"
            case .serviceUnavailable:
                return "Service Unavailable"
            case .gatewayTimeout:
                return "Gateway Timeout"
            case .httpVersionNotSupported:
                return "HTTP Version Not Supported"
            case .variantAlsoNegotiates:
                return "Variant Also Negotiates"
            case .insufficientStorage:
                return "Insufficient Storage"
            case .loopDetected:
                return "Loop Detected"
            case .notExtended:
                return "Not Extended"
            case .networkAuthenticationRequired:
                return "Network Authentication Required"
            case .custom(code: _, reasonPhrase: let phrase):
                return phrase
            }
        }
    }
}

/// A HTTP response status code.
public enum HTTPResponseStatus {
    /* use custom if you want to use a non-standard response code or
     have it available in a (UInt, String) pair from a higher-level web framework. */
    case custom(code: UInt, reasonPhrase: String)

    /* all the codes from http://www.iana.org/assignments/http-status-codes */

    // 1xx
    case `continue`
    case switchingProtocols
    case processing

    // 2xx
    case ok
    case created
    case accepted
    case nonAuthoritativeInformation
    case noContent
    case resetContent
    case partialContent

    // 3xx
    case multiStatus
    case alreadyReported
    case imUsed
    case multipleChoices
    case movedPermanently
    case found
    case seeOther
    case notModified
    case useProxy
    case temporaryRedirect
    case permanentRedirect

    // 4xx
    case badRequest
    case unauthorized
    case paymentRequired
    case forbidden
    case notFound
    case methodNotAllowed
    case notAcceptable
    case proxyAuthenticationRequired
    case requestTimeout
    case conflict
    case gone
    case lengthRequired
    case preconditionFailed
    case payloadTooLarge
    case uriTooLong
    case unsupportedMediaType
    case rangeNotSatisfiable
    case expectationFailed
    case imaTeapot
    case unprocessableEntity

    // 5xx
    case misdirectedRequest
    case locked
    case failedDependency
    case upgradeRequired
    case preconditionRequired
    case tooManyRequests
    case requestHeaderFieldsTooLarge
    case unavailableForLegalReasons
    case internalServerError
    case notImplemented
    case badGateway
    case serviceUnavailable
    case gatewayTimeout
    case httpVersionNotSupported
    case variantAlsoNegotiates
    case insufficientStorage
    case loopDetected
    case notExtended
    case networkAuthenticationRequired

    /// Whether responses with this status code may have a response body.
    public var mayHaveResponseBody: Bool {
        switch self {
        case .`continue`,
             .switchingProtocols,
             .processing,
             .noContent,
             .custom where (code < 200) && (code >= 100):
            return false
        default:
            return true
        }
    }

    /// Initialize a `HTTPResponseStatus` from a given status and reason.
    ///
    /// - Parameter statusCode: The integer value of the HTTP response status code
    /// - Parameter reasonPhrase: The textual reason phrase from the response. This will be
    ///     discarded in favor of the default if the `statusCode` matches one that we know.
    public init(statusCode: Int, reasonPhrase: String = "") {
        switch statusCode {
        case 100:
            self = .`continue`
        case 101:
            self = .switchingProtocols
        case 102:
            self = .processing
        case 200:
            self = .ok
        case 201:
            self = .created
        case 202:
            self = .accepted
        case 203:
            self = .nonAuthoritativeInformation
        case 204:
            self = .noContent
        case 205:
            self = .resetContent
        case 206:
            self = .partialContent
        case 207:
            self = .multiStatus
        case 208:
            self = .alreadyReported
        case 226:
            self = .imUsed
        case 300:
            self = .multipleChoices
        case 301:
            self = .movedPermanently
        case 302:
            self = .found
        case 303:
            self = .seeOther
        case 304:
            self = .notModified
        case 305:
            self = .useProxy
        case 307:
            self = .temporaryRedirect
        case 308:
            self = .permanentRedirect
        case 400:
            self = .badRequest
        case 401:
            self = .unauthorized
        case 402:
            self = .paymentRequired
        case 403:
            self = .forbidden
        case 404:
            self = .notFound
        case 405:
            self = .methodNotAllowed
        case 406:
            self = .notAcceptable
        case 407:
            self = .proxyAuthenticationRequired
        case 408:
            self = .requestTimeout
        case 409:
            self = .conflict
        case 410:
            self = .gone
        case 411:
            self = .lengthRequired
        case 412:
            self = .preconditionFailed
        case 413:
            self = .payloadTooLarge
        case 414:
            self = .uriTooLong
        case 415:
            self = .unsupportedMediaType
        case 416:
            self = .rangeNotSatisfiable
        case 417:
            self = .expectationFailed
        case 421:
            self = .misdirectedRequest
        case 422:
            self = .unprocessableEntity
        case 423:
            self = .locked
        case 424:
            self = .failedDependency
        case 426:
            self = .upgradeRequired
        case 428:
            self = .preconditionRequired
        case 429:
            self = .tooManyRequests
        case 431:
            self = .requestHeaderFieldsTooLarge
        case 451:
            self = .unavailableForLegalReasons
        case 500:
            self = .internalServerError
        case 501:
            self = .notImplemented
        case 502:
            self = .badGateway
        case 503:
            self = .serviceUnavailable
        case 504:
            self = .gatewayTimeout
        case 505:
            self = .httpVersionNotSupported
        case 506:
            self = .variantAlsoNegotiates
        case 507:
            self = .insufficientStorage
        case 508:
            self = .loopDetected
        case 510:
            self = .notExtended
        case 511:
            self = .networkAuthenticationRequired
        default:
            self = .custom(code: UInt(statusCode), reasonPhrase: reasonPhrase)
        }
    }
}

extension HTTPResponseStatus: Equatable {
    public static func ==(lhs: HTTPResponseStatus, rhs: HTTPResponseStatus) -> Bool {
        switch (lhs, rhs) {
        case (.custom(let lcode, let lreason), .custom(let rcode, let rreason)):
            return lcode == rcode && lreason == rreason
<<<<<<< HEAD
        case (.continue, .continue):
            return true
        case (.switchingProtocols, .switchingProtocols):
            return true
        case (.processing, .processing):
            return true
        case (.ok, .ok):
            return true
        case (.created, .created):
            return true
        case (.accepted, .accepted):
            return true
        case (.nonAuthoritativeInformation, .nonAuthoritativeInformation):
            return true
        case (.noContent, .noContent):
            return true
        case (.resetContent, .resetContent):
            return true
        case (.partialContent, .partialContent):
            return true
        case (.multiStatus, .multiStatus):
            return true
        case (.alreadyReported, .alreadyReported):
            return true
        case (.imUsed, .imUsed):
            return true
        case (.multipleChoices, .multipleChoices):
            return true
        case (.movedPermanently, .movedPermanently):
            return true
        case (.found, .found):
            return true
        case (.seeOther, .seeOther):
            return true
        case (.notModified, .notModified):
            return true
        case (.useProxy, .useProxy):
            return true
        case (.temporaryRedirect, .temporaryRedirect):
            return true
        case (.permanentRedirect, .permanentRedirect):
            return true
        case (.badRequest, .badRequest):
            return true
        case (.unauthorized, .unauthorized):
            return true
        case (.paymentRequired, .paymentRequired):
            return true
        case (.forbidden, .forbidden):
            return true
        case (.notFound, .notFound):
            return true
        case (.methodNotAllowed, .methodNotAllowed):
            return true
        case (.notAcceptable, .notAcceptable):
            return true
        case (.proxyAuthenticationRequired, .proxyAuthenticationRequired):
            return true
        case (.requestTimeout, .requestTimeout):
            return true
        case (.conflict, .conflict):
            return true
        case (.gone, .gone):
            return true
        case (.lengthRequired, .lengthRequired):
            return true
        case (.preconditionFailed, .preconditionFailed):
            return true
        case (.payloadTooLarge, .payloadTooLarge):
            return true
        case (.uriTooLong, .uriTooLong):
            return true
        case (.unsupportedMediaType, .unsupportedMediaType):
            return true
        case (.rangeNotSatisfiable, .rangeNotSatisfiable):
            return true
        case (.expectationFailed, .expectationFailed):
            return true
        case (.misdirectedRequest, .misdirectedRequest):
            return true
        case (.unprocessableEntity, .unprocessableEntity):
            return true
        case (.locked, .locked):
            return true
        case (.failedDependency, .failedDependency):
            return true
        case (.upgradeRequired, .upgradeRequired):
            return true
        case (.preconditionRequired, .preconditionRequired):
            return true
        case (.tooManyRequests, .tooManyRequests):
            return true
        case (.requestHeaderFieldsTooLarge, .requestHeaderFieldsTooLarge):
            return true
        case (.unavailableForLegalReasons, .unavailableForLegalReasons):
            return true
        case (.internalServerError, .internalServerError):
            return true
        case (.notImplemented, .notImplemented):
            return true
        case (.badGateway, .badGateway):
            return true
        case (.serviceUnavailable, .serviceUnavailable):
            return true
        case (.gatewayTimeout, .gatewayTimeout):
            return true
        case (.httpVersionNotSupported, .httpVersionNotSupported):
            return true
        case (.variantAlsoNegotiates, .variantAlsoNegotiates):
            return true
        case (.insufficientStorage, .insufficientStorage):
            return true
        case (.loopDetected, .loopDetected):
            return true
        case (.notExtended, .notExtended):
            return true
        case (.networkAuthenticationRequired, .networkAuthenticationRequired):
            return true
        case (.imaTeapot, .imaTeapot):
            return true
        default:
=======
        case (.custom, _), (_, .custom):
>>>>>>> 305ee981
            return false
        default:
            return lhs.code == rhs.code
        }
    }
}

extension HTTPRequestHead: CustomStringConvertible {
    public var description: String {
        return "HTTPRequestHead { method: \(self.method), uri: \"\(self.uri)\", version: \(self.version), headers: \(self.headers) }"
    }
}

extension HTTPResponseHead: CustomStringConvertible {
    public var description: String {
        return "HTTPResponseHead { version: \(self.version), status: \(self.status), headers: \(self.headers) }"
    }
}

extension HTTPVersion: CustomStringConvertible {
    public var description: String {
        return "HTTP/\(self.major).\(self.minor)"
    }
}<|MERGE_RESOLUTION|>--- conflicted
+++ resolved
@@ -1549,131 +1549,7 @@
         switch (lhs, rhs) {
         case (.custom(let lcode, let lreason), .custom(let rcode, let rreason)):
             return lcode == rcode && lreason == rreason
-<<<<<<< HEAD
-        case (.continue, .continue):
-            return true
-        case (.switchingProtocols, .switchingProtocols):
-            return true
-        case (.processing, .processing):
-            return true
-        case (.ok, .ok):
-            return true
-        case (.created, .created):
-            return true
-        case (.accepted, .accepted):
-            return true
-        case (.nonAuthoritativeInformation, .nonAuthoritativeInformation):
-            return true
-        case (.noContent, .noContent):
-            return true
-        case (.resetContent, .resetContent):
-            return true
-        case (.partialContent, .partialContent):
-            return true
-        case (.multiStatus, .multiStatus):
-            return true
-        case (.alreadyReported, .alreadyReported):
-            return true
-        case (.imUsed, .imUsed):
-            return true
-        case (.multipleChoices, .multipleChoices):
-            return true
-        case (.movedPermanently, .movedPermanently):
-            return true
-        case (.found, .found):
-            return true
-        case (.seeOther, .seeOther):
-            return true
-        case (.notModified, .notModified):
-            return true
-        case (.useProxy, .useProxy):
-            return true
-        case (.temporaryRedirect, .temporaryRedirect):
-            return true
-        case (.permanentRedirect, .permanentRedirect):
-            return true
-        case (.badRequest, .badRequest):
-            return true
-        case (.unauthorized, .unauthorized):
-            return true
-        case (.paymentRequired, .paymentRequired):
-            return true
-        case (.forbidden, .forbidden):
-            return true
-        case (.notFound, .notFound):
-            return true
-        case (.methodNotAllowed, .methodNotAllowed):
-            return true
-        case (.notAcceptable, .notAcceptable):
-            return true
-        case (.proxyAuthenticationRequired, .proxyAuthenticationRequired):
-            return true
-        case (.requestTimeout, .requestTimeout):
-            return true
-        case (.conflict, .conflict):
-            return true
-        case (.gone, .gone):
-            return true
-        case (.lengthRequired, .lengthRequired):
-            return true
-        case (.preconditionFailed, .preconditionFailed):
-            return true
-        case (.payloadTooLarge, .payloadTooLarge):
-            return true
-        case (.uriTooLong, .uriTooLong):
-            return true
-        case (.unsupportedMediaType, .unsupportedMediaType):
-            return true
-        case (.rangeNotSatisfiable, .rangeNotSatisfiable):
-            return true
-        case (.expectationFailed, .expectationFailed):
-            return true
-        case (.misdirectedRequest, .misdirectedRequest):
-            return true
-        case (.unprocessableEntity, .unprocessableEntity):
-            return true
-        case (.locked, .locked):
-            return true
-        case (.failedDependency, .failedDependency):
-            return true
-        case (.upgradeRequired, .upgradeRequired):
-            return true
-        case (.preconditionRequired, .preconditionRequired):
-            return true
-        case (.tooManyRequests, .tooManyRequests):
-            return true
-        case (.requestHeaderFieldsTooLarge, .requestHeaderFieldsTooLarge):
-            return true
-        case (.unavailableForLegalReasons, .unavailableForLegalReasons):
-            return true
-        case (.internalServerError, .internalServerError):
-            return true
-        case (.notImplemented, .notImplemented):
-            return true
-        case (.badGateway, .badGateway):
-            return true
-        case (.serviceUnavailable, .serviceUnavailable):
-            return true
-        case (.gatewayTimeout, .gatewayTimeout):
-            return true
-        case (.httpVersionNotSupported, .httpVersionNotSupported):
-            return true
-        case (.variantAlsoNegotiates, .variantAlsoNegotiates):
-            return true
-        case (.insufficientStorage, .insufficientStorage):
-            return true
-        case (.loopDetected, .loopDetected):
-            return true
-        case (.notExtended, .notExtended):
-            return true
-        case (.networkAuthenticationRequired, .networkAuthenticationRequired):
-            return true
-        case (.imaTeapot, .imaTeapot):
-            return true
-        default:
-=======
         case (.custom, _), (_, .custom):
->>>>>>> 305ee981
             return false
         default:
             return lhs.code == rhs.code
