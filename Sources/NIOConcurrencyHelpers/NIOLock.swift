--- conflicted
+++ resolved
@@ -21,13 +21,10 @@
 import Glibc
 #elseif canImport(Musl)
 import Musl
-<<<<<<< HEAD
+#elseif canImport(Bionic)
+import Bionic
 #elseif canImport(WASILibc)
 import WASILibc
-=======
-#elseif canImport(Bionic)
-import Bionic
->>>>>>> 0d2f7217
 #else
 #error("The concurrency NIOLock module was unable to identify your C library.")
 #endif
@@ -50,11 +47,7 @@
 
         #if os(Windows)
         InitializeSRWLock(mutex)
-<<<<<<< HEAD
-#elseif !os(WASI)
-=======
-        #else
->>>>>>> 0d2f7217
+#elseif !os(WASI)
         var attr = pthread_mutexattr_t()
         pthread_mutexattr_init(&attr)
         debugOnly {
@@ -72,11 +65,7 @@
 
         #if os(Windows)
         // SRWLOCK does not need to be free'd
-<<<<<<< HEAD
-#elseif !os(WASI)
-=======
-        #else
->>>>>>> 0d2f7217
+#elseif !os(WASI)
         let err = pthread_mutex_destroy(mutex)
         precondition(err == 0, "\(#function) failed in pthread_mutex with error \(err)")
         #endif
@@ -88,11 +77,7 @@
 
         #if os(Windows)
         AcquireSRWLockExclusive(mutex)
-<<<<<<< HEAD
-#elseif !os(WASI)
-=======
-        #else
->>>>>>> 0d2f7217
+#elseif !os(WASI)
         let err = pthread_mutex_lock(mutex)
         precondition(err == 0, "\(#function) failed in pthread_mutex with error \(err)")
         #endif
@@ -104,11 +89,7 @@
 
         #if os(Windows)
         ReleaseSRWLockExclusive(mutex)
-<<<<<<< HEAD
-#elseif !os(WASI)
-=======
-        #else
->>>>>>> 0d2f7217
+#elseif !os(WASI)
         let err = pthread_mutex_unlock(mutex)
         precondition(err == 0, "\(#function) failed in pthread_mutex with error \(err)")
         #endif
