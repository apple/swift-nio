//===----------------------------------------------------------------------===//
//
// This source file is part of the SwiftNIO open source project
//
// Copyright (c) 2017-2018 Apple Inc. and the SwiftNIO project authors
// Licensed under Apache License v2.0
//
// See LICENSE.txt for license information
// See CONTRIBUTORS.txt for the list of SwiftNIO project authors
//
// SPDX-License-Identifier: Apache-2.0
//
//===----------------------------------------------------------------------===//

#if canImport(Darwin)
import Darwin
#elseif os(Windows)
import ucrt
import WinSDK
#elseif canImport(Glibc)
import Glibc
#elseif canImport(Musl)
import Musl
<<<<<<< HEAD
#elseif canImport(WASILibc)
import WASILibc
=======
#elseif canImport(Bionic)
import Bionic
>>>>>>> 0d2f7217
#else
#error("The concurrency lock module was unable to identify your C library.")
#endif

/// A threading lock based on `libpthread` instead of `libdispatch`.
///
/// This object provides a lock on top of a single `pthread_mutex_t`. This kind
/// of lock is safe to use with `libpthread`-based threading models, such as the
/// one used by NIO. On Windows, the lock is based on the substantially similar
/// `SRWLOCK` type.
@available(*, deprecated, renamed: "NIOLock")
public final class Lock {
    #if os(Windows)
    fileprivate let mutex: UnsafeMutablePointer<SRWLOCK> =
        UnsafeMutablePointer.allocate(capacity: 1)
    #else
    fileprivate let mutex: UnsafeMutablePointer<pthread_mutex_t> =
        UnsafeMutablePointer.allocate(capacity: 1)
    #endif

    /// Create a new lock.
    public init() {
        #if os(Windows)
        InitializeSRWLock(self.mutex)
<<<<<<< HEAD
#elseif !os(WASI)
=======
        #else
>>>>>>> 0d2f7217
        var attr = pthread_mutexattr_t()
        pthread_mutexattr_init(&attr)
        debugOnly {
            pthread_mutexattr_settype(&attr, .init(PTHREAD_MUTEX_ERRORCHECK))
        }

        let err = pthread_mutex_init(self.mutex, &attr)
        precondition(err == 0, "\(#function) failed in pthread_mutex with error \(err)")
        #endif
    }

    deinit {
        #if os(Windows)
        // SRWLOCK does not need to be free'd
<<<<<<< HEAD
#elseif !os(WASI)
=======
        #else
>>>>>>> 0d2f7217
        let err = pthread_mutex_destroy(self.mutex)
        precondition(err == 0, "\(#function) failed in pthread_mutex with error \(err)")
        #endif
        mutex.deallocate()
    }

    /// Acquire the lock.
    ///
    /// Whenever possible, consider using `withLock` instead of this method and
    /// `unlock`, to simplify lock handling.
    public func lock() {
        #if os(Windows)
        AcquireSRWLockExclusive(self.mutex)
<<<<<<< HEAD
#elseif !os(WASI)
=======
        #else
>>>>>>> 0d2f7217
        let err = pthread_mutex_lock(self.mutex)
        precondition(err == 0, "\(#function) failed in pthread_mutex with error \(err)")
        #endif
    }

    /// Release the lock.
    ///
    /// Whenever possible, consider using `withLock` instead of this method and
    /// `lock`, to simplify lock handling.
    public func unlock() {
        #if os(Windows)
        ReleaseSRWLockExclusive(self.mutex)
<<<<<<< HEAD
#elseif !os(WASI)
=======
        #else
>>>>>>> 0d2f7217
        let err = pthread_mutex_unlock(self.mutex)
        precondition(err == 0, "\(#function) failed in pthread_mutex with error \(err)")
        #endif
    }

    /// Acquire the lock for the duration of the given block.
    ///
    /// This convenience method should be preferred to `lock` and `unlock` in
    /// most situations, as it ensures that the lock will be released regardless
    /// of how `body` exits.
    ///
    /// - Parameter body: The block to execute while holding the lock.
    /// - Returns: The value returned by the block.
    @inlinable
    public func withLock<T>(_ body: () throws -> T) rethrows -> T {
        self.lock()
        defer {
            self.unlock()
        }
        return try body()
    }

    // specialise Void return (for performance)
    @inlinable
    public func withLockVoid(_ body: () throws -> Void) rethrows {
        try self.withLock(body)
    }
}

/// A `Lock` with a built-in state variable.
///
/// This class provides a convenience addition to `Lock`: it provides the ability to wait
/// until the state variable is set to a specific value to acquire the lock.
public final class ConditionLock<T: Equatable> {
    private var _value: T
    private let mutex: NIOLock
    #if os(Windows)
    private let cond: UnsafeMutablePointer<CONDITION_VARIABLE> =
        UnsafeMutablePointer.allocate(capacity: 1)
<<<<<<< HEAD
#elseif !os(WASI)
=======
    #else
>>>>>>> 0d2f7217
    private let cond: UnsafeMutablePointer<pthread_cond_t> =
        UnsafeMutablePointer.allocate(capacity: 1)
    #endif

    /// Create the lock, and initialize the state variable to `value`.
    ///
    /// - Parameter value: The initial value to give the state variable.
    public init(value: T) {
        self._value = value
        self.mutex = NIOLock()
        #if os(Windows)
        InitializeConditionVariable(self.cond)
<<<<<<< HEAD
#elseif !os(WASI)
=======
        #else
>>>>>>> 0d2f7217
        let err = pthread_cond_init(self.cond, nil)
        precondition(err == 0, "\(#function) failed in pthread_cond with error \(err)")
        #endif
    }

    deinit {
        #if os(Windows)
        // condition variables do not need to be explicitly destroyed
<<<<<<< HEAD
#elseif !os(WASI)
        let err = pthread_cond_destroy(self.cond)
        precondition(err == 0, "\(#function) failed in pthread_cond with error \(err)")
#endif
#if !os(WASI)
=======
        #else
        let err = pthread_cond_destroy(self.cond)
        precondition(err == 0, "\(#function) failed in pthread_cond with error \(err)")
        #endif
>>>>>>> 0d2f7217
        self.cond.deallocate()
#endif
    }

    /// Acquire the lock, regardless of the value of the state variable.
    public func lock() {
        self.mutex.lock()
    }

    /// Release the lock, regardless of the value of the state variable.
    public func unlock() {
        self.mutex.unlock()
    }

    /// The value of the state variable.
    ///
    /// Obtaining the value of the state variable requires acquiring the lock.
    /// This means that it is not safe to access this property while holding the
    /// lock: it is only safe to use it when not holding it.
    public var value: T {
        self.lock()
        defer {
            self.unlock()
        }
        return self._value
    }

    /// Acquire the lock when the state variable is equal to `wantedValue`.
    ///
    /// - Parameter wantedValue: The value to wait for the state variable
    ///     to have before acquiring the lock.
    public func lock(whenValue wantedValue: T) {
        self.lock()
        while true {
            if self._value == wantedValue {
                break
            }
            self.mutex.withLockPrimitive { mutex in
                #if os(Windows)
                let result = SleepConditionVariableSRW(self.cond, mutex, INFINITE, 0)
                precondition(result, "\(#function) failed in SleepConditionVariableSRW with error \(GetLastError())")
<<<<<<< HEAD
#elseif !os(WASI)
=======
                #else
>>>>>>> 0d2f7217
                let err = pthread_cond_wait(self.cond, mutex)
                precondition(err == 0, "\(#function) failed in pthread_cond with error \(err)")
                #endif
            }
        }
    }

    /// Acquire the lock when the state variable is equal to `wantedValue`,
    /// waiting no more than `timeoutSeconds` seconds.
    ///
    /// - Parameter wantedValue: The value to wait for the state variable
    ///     to have before acquiring the lock.
    /// - Parameter timeoutSeconds: The number of seconds to wait to acquire
    ///     the lock before giving up.
    /// - Returns: `true` if the lock was acquired, `false` if the wait timed out.
    public func lock(whenValue wantedValue: T, timeoutSeconds: Double) -> Bool {
        precondition(timeoutSeconds >= 0)

        #if os(Windows)
        var dwMilliseconds: DWORD = DWORD(timeoutSeconds * 1000)

        self.lock()
        while true {
            if self._value == wantedValue {
                return true
            }

            let dwWaitStart = timeGetTime()
            if !SleepConditionVariableSRW(
                self.cond,
                self.mutex._storage.mutex,
                dwMilliseconds,
                0
            ) {
                let dwError = GetLastError()
                if dwError == ERROR_TIMEOUT {
                    self.unlock()
                    return false
                }
                fatalError("SleepConditionVariableSRW: \(dwError)")
            }

            // NOTE: this may be a spurious wakeup, adjust the timeout accordingly
            dwMilliseconds = dwMilliseconds - (timeGetTime() - dwWaitStart)
        }
<<<<<<< HEAD
#elseif os(WASI)
        return true
#else
        let nsecPerSec: Int64 = 1000000000
=======
        #else
        let nsecPerSec: Int64 = 1_000_000_000
>>>>>>> 0d2f7217
        self.lock()
        // the timeout as a (seconds, nano seconds) pair
        let timeoutNS = Int64(timeoutSeconds * Double(nsecPerSec))

        var curTime = timeval()
        gettimeofday(&curTime, nil)

        let allNSecs: Int64 = timeoutNS + Int64(curTime.tv_usec) * 1000
        var timeoutAbs = timespec(
            tv_sec: curTime.tv_sec + Int((allNSecs / nsecPerSec)),
            tv_nsec: Int(allNSecs % nsecPerSec)
        )
        assert(timeoutAbs.tv_nsec >= 0 && timeoutAbs.tv_nsec < Int(nsecPerSec))
        assert(timeoutAbs.tv_sec >= curTime.tv_sec)
        return self.mutex.withLockPrimitive { mutex -> Bool in
            while true {
                if self._value == wantedValue {
                    return true
                }
                switch pthread_cond_timedwait(self.cond, mutex, &timeoutAbs) {
                case 0:
                    continue
                case ETIMEDOUT:
                    self.unlock()
                    return false
                case let e:
                    fatalError("caught error \(e) when calling pthread_cond_timedwait")
                }
            }
        }
        #endif
    }

    /// Release the lock, setting the state variable to `newValue`.
    ///
    /// - Parameter newValue: The value to give to the state variable when we
    ///     release the lock.
    public func unlock(withValue newValue: T) {
        self._value = newValue
        self.unlock()
        #if os(Windows)
        WakeAllConditionVariable(self.cond)
<<<<<<< HEAD
#elseif !os(WASI)
=======
        #else
>>>>>>> 0d2f7217
        let err = pthread_cond_broadcast(self.cond)
        precondition(err == 0, "\(#function) failed in pthread_cond with error \(err)")
        #endif
    }
}

/// A utility function that runs the body code only in debug builds, without
/// emitting compiler warnings.
///
/// This is currently the only way to do this in Swift: see
/// https://forums.swift.org/t/support-debug-only-code/11037 for a discussion.
@inlinable
internal func debugOnly(_ body: () -> Void) {
    assert(
        {
            body()
            return true
        }()
    )
}

@available(*, deprecated)
extension Lock: @unchecked Sendable {}
extension ConditionLock: @unchecked Sendable {}<|MERGE_RESOLUTION|>--- conflicted
+++ resolved
@@ -21,13 +21,10 @@
 import Glibc
 #elseif canImport(Musl)
 import Musl
-<<<<<<< HEAD
+#elseif canImport(Bionic)
+import Bionic
 #elseif canImport(WASILibc)
 import WASILibc
-=======
-#elseif canImport(Bionic)
-import Bionic
->>>>>>> 0d2f7217
 #else
 #error("The concurrency lock module was unable to identify your C library.")
 #endif
@@ -52,11 +49,7 @@
     public init() {
         #if os(Windows)
         InitializeSRWLock(self.mutex)
-<<<<<<< HEAD
-#elseif !os(WASI)
-=======
-        #else
->>>>>>> 0d2f7217
+#elseif !os(WASI)
         var attr = pthread_mutexattr_t()
         pthread_mutexattr_init(&attr)
         debugOnly {
@@ -71,11 +64,7 @@
     deinit {
         #if os(Windows)
         // SRWLOCK does not need to be free'd
-<<<<<<< HEAD
-#elseif !os(WASI)
-=======
-        #else
->>>>>>> 0d2f7217
+#elseif !os(WASI)
         let err = pthread_mutex_destroy(self.mutex)
         precondition(err == 0, "\(#function) failed in pthread_mutex with error \(err)")
         #endif
@@ -89,11 +78,7 @@
     public func lock() {
         #if os(Windows)
         AcquireSRWLockExclusive(self.mutex)
-<<<<<<< HEAD
-#elseif !os(WASI)
-=======
-        #else
->>>>>>> 0d2f7217
+#elseif !os(WASI)
         let err = pthread_mutex_lock(self.mutex)
         precondition(err == 0, "\(#function) failed in pthread_mutex with error \(err)")
         #endif
@@ -106,11 +91,7 @@
     public func unlock() {
         #if os(Windows)
         ReleaseSRWLockExclusive(self.mutex)
-<<<<<<< HEAD
-#elseif !os(WASI)
-=======
-        #else
->>>>>>> 0d2f7217
+#elseif !os(WASI)
         let err = pthread_mutex_unlock(self.mutex)
         precondition(err == 0, "\(#function) failed in pthread_mutex with error \(err)")
         #endif
@@ -150,11 +131,7 @@
     #if os(Windows)
     private let cond: UnsafeMutablePointer<CONDITION_VARIABLE> =
         UnsafeMutablePointer.allocate(capacity: 1)
-<<<<<<< HEAD
-#elseif !os(WASI)
-=======
-    #else
->>>>>>> 0d2f7217
+#elseif !os(WASI)
     private let cond: UnsafeMutablePointer<pthread_cond_t> =
         UnsafeMutablePointer.allocate(capacity: 1)
     #endif
@@ -167,11 +144,7 @@
         self.mutex = NIOLock()
         #if os(Windows)
         InitializeConditionVariable(self.cond)
-<<<<<<< HEAD
-#elseif !os(WASI)
-=======
-        #else
->>>>>>> 0d2f7217
+#elseif !os(WASI)
         let err = pthread_cond_init(self.cond, nil)
         precondition(err == 0, "\(#function) failed in pthread_cond with error \(err)")
         #endif
@@ -180,18 +153,11 @@
     deinit {
         #if os(Windows)
         // condition variables do not need to be explicitly destroyed
-<<<<<<< HEAD
 #elseif !os(WASI)
         let err = pthread_cond_destroy(self.cond)
         precondition(err == 0, "\(#function) failed in pthread_cond with error \(err)")
 #endif
 #if !os(WASI)
-=======
-        #else
-        let err = pthread_cond_destroy(self.cond)
-        precondition(err == 0, "\(#function) failed in pthread_cond with error \(err)")
-        #endif
->>>>>>> 0d2f7217
         self.cond.deallocate()
 #endif
     }
@@ -233,11 +199,7 @@
                 #if os(Windows)
                 let result = SleepConditionVariableSRW(self.cond, mutex, INFINITE, 0)
                 precondition(result, "\(#function) failed in SleepConditionVariableSRW with error \(GetLastError())")
-<<<<<<< HEAD
-#elseif !os(WASI)
-=======
-                #else
->>>>>>> 0d2f7217
+#elseif !os(WASI)
                 let err = pthread_cond_wait(self.cond, mutex)
                 precondition(err == 0, "\(#function) failed in pthread_cond with error \(err)")
                 #endif
@@ -283,15 +245,10 @@
             // NOTE: this may be a spurious wakeup, adjust the timeout accordingly
             dwMilliseconds = dwMilliseconds - (timeGetTime() - dwWaitStart)
         }
-<<<<<<< HEAD
 #elseif os(WASI)
         return true
 #else
-        let nsecPerSec: Int64 = 1000000000
-=======
-        #else
         let nsecPerSec: Int64 = 1_000_000_000
->>>>>>> 0d2f7217
         self.lock()
         // the timeout as a (seconds, nano seconds) pair
         let timeoutNS = Int64(timeoutSeconds * Double(nsecPerSec))
@@ -334,11 +291,7 @@
         self.unlock()
         #if os(Windows)
         WakeAllConditionVariable(self.cond)
-<<<<<<< HEAD
-#elseif !os(WASI)
-=======
-        #else
->>>>>>> 0d2f7217
+#elseif !os(WASI)
         let err = pthread_cond_broadcast(self.cond)
         precondition(err == 0, "\(#function) failed in pthread_cond with error \(err)")
         #endif
