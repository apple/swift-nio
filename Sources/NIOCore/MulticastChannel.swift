--- conflicted
+++ resolved
@@ -25,11 +25,7 @@
     ///         `nil` if you are not interested in the result of the operation.
     func joinGroup(_ group: SocketAddress, promise: EventLoopPromise<Void>?)
 
-<<<<<<< HEAD
 #if !os(Windows) && !os(WASI)
-=======
-    #if !os(Windows)
->>>>>>> 0d2f7217
     /// Request that the `MulticastChannel` join the multicast group given by `group` on the interface
     /// given by `interface`.
     ///
@@ -60,11 +56,7 @@
     ///         `nil` if you are not interested in the result of the operation.
     func leaveGroup(_ group: SocketAddress, promise: EventLoopPromise<Void>?)
 
-<<<<<<< HEAD
 #if !os(Windows) && !os(WASI)
-=======
-    #if !os(Windows)
->>>>>>> 0d2f7217
     /// Request that the `MulticastChannel` leave the multicast group given by `group` on the interface
     /// given by `interface`.
     ///
@@ -100,11 +92,7 @@
         return promise.futureResult
     }
 
-<<<<<<< HEAD
 #if !os(Windows) && !os(WASI)
-=======
-    #if !os(Windows)
->>>>>>> 0d2f7217
     @available(*, deprecated, renamed: "joinGroup(_:device:)")
     public func joinGroup(_ group: SocketAddress, interface: NIONetworkInterface?) -> EventLoopFuture<Void> {
         let promise = self.eventLoop.makePromise(of: Void.self)
@@ -129,11 +117,7 @@
         return promise.futureResult
     }
 
-<<<<<<< HEAD
 #if !os(Windows) && !os(WASI)
-=======
-    #if !os(Windows)
->>>>>>> 0d2f7217
     @available(*, deprecated, renamed: "leaveGroup(_:device:)")
     public func leaveGroup(_ group: SocketAddress, interface: NIONetworkInterface?) -> EventLoopFuture<Void> {
         let promise = self.eventLoop.makePromise(of: Void.self)
