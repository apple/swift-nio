//===----------------------------------------------------------------------===//
//
// This source file is part of the SwiftNIO open source project
//
// Copyright (c) 2021 Apple Inc. and the SwiftNIO project authors
// Licensed under Apache License v2.0
//
// See LICENSE.txt for license information
// See CONTRIBUTORS.txt for the list of SwiftNIO project authors
//
// SPDX-License-Identifier: Apache-2.0
//
//===----------------------------------------------------------------------===//

extension EventLoopFuture {
    @preconcurrency
    @inlinable
    @available(*, deprecated, message: "Please don't pass file:line:, there's no point.")
<<<<<<< HEAD
    public func flatMap<NewValue: Sendable>(
        file: StaticString = #fileID,
        line: UInt = #line,
        _ callback: @escaping @Sendable (Value) -> EventLoopFuture<NewValue>
    ) -> EventLoopFuture<NewValue> {
        return self.flatMap(callback)
=======
    public func flatMap<NewValue>(
        file: StaticString = #fileID,
        line: UInt = #line,
        _ callback: @escaping (Value) -> EventLoopFuture<NewValue>
    ) -> EventLoopFuture<NewValue> {
        self.flatMap(callback)
>>>>>>> b812b1b7
    }

    @preconcurrency
    @inlinable
    @available(*, deprecated, message: "Please don't pass file:line:, there's no point.")
<<<<<<< HEAD
    public func flatMapThrowing<NewValue: Sendable>(
        file: StaticString = #fileID,
        line: UInt = #line,
        _ callback: @escaping @Sendable (Value) throws -> NewValue
    ) -> EventLoopFuture<NewValue> {
        return self.flatMapThrowing(callback)
=======
    public func flatMapThrowing<NewValue>(
        file: StaticString = #fileID,
        line: UInt = #line,
        _ callback: @escaping (Value) throws -> NewValue
    ) -> EventLoopFuture<NewValue> {
        self.flatMapThrowing(callback)
>>>>>>> b812b1b7
    }

    @inlinable
    @available(*, deprecated, message: "Please don't pass file:line:, there's no point.")
    public func flatMapErrorThrowing(
        file: StaticString = #fileID,
        line: UInt = #line,
<<<<<<< HEAD
        _ callback: @escaping @Sendable (Error) throws -> Value
    ) -> EventLoopFuture<Value> {
        return self.flatMapErrorThrowing(callback)
=======
        _ callback: @escaping (Error) throws -> Value
    ) -> EventLoopFuture<Value> {
        self.flatMapErrorThrowing(callback)
>>>>>>> b812b1b7
    }

    @inlinable
    @available(*, deprecated, message: "Please don't pass file:line:, there's no point.")
    public func map<NewValue>(
        file: StaticString = #fileID,
        line: UInt = #line,
<<<<<<< HEAD
        _ callback: @escaping @Sendable (Value) -> (NewValue)
    ) -> EventLoopFuture<NewValue> {
        return self.map(callback)
=======
        _ callback: @escaping (Value) -> (NewValue)
    ) -> EventLoopFuture<NewValue> {
        self.map(callback)
>>>>>>> b812b1b7
    }

    @inlinable
    @available(*, deprecated, message: "Please don't pass file:line:, there's no point.")
    public func flatMapError(
        file: StaticString = #fileID,
        line: UInt = #line,
<<<<<<< HEAD
        _ callback: @escaping @Sendable (Error) -> EventLoopFuture<Value>
    ) -> EventLoopFuture<Value> where Value: Sendable {
        return self.flatMapError(callback)
=======
        _ callback: @escaping (Error) -> EventLoopFuture<Value>
    ) -> EventLoopFuture<Value> {
        self.flatMapError(callback)
>>>>>>> b812b1b7
    }

    @preconcurrency
    @inlinable
    @available(*, deprecated, message: "Please don't pass file:line:, there's no point.")
    public func flatMapResult<NewValue, SomeError: Error>(
        file: StaticString = #fileID,
        line: UInt = #line,
<<<<<<< HEAD
        _ body: @escaping @Sendable (Value) -> Result<NewValue, SomeError>
    ) -> EventLoopFuture<NewValue> {
        return self.flatMapResult(body)
=======
        _ body: @escaping (Value) -> Result<NewValue, SomeError>
    ) -> EventLoopFuture<NewValue> {
        self.flatMapResult(body)
>>>>>>> b812b1b7
    }

    @preconcurrency
    @inlinable
    @available(*, deprecated, message: "Please don't pass file:line:, there's no point.")
    public func recover(
        file: StaticString = #fileID,
        line: UInt = #line,
<<<<<<< HEAD
        _ callback: @escaping @Sendable (Error) -> Value
    ) -> EventLoopFuture<Value> {
        return self.recover(callback)
=======
        _ callback: @escaping (Error) -> Value
    ) -> EventLoopFuture<Value> {
        self.recover(callback)
>>>>>>> b812b1b7
    }

    @preconcurrency
    @inlinable
    @available(*, deprecated, message: "Please don't pass file:line:, there's no point.")
<<<<<<< HEAD
    public func and<OtherValue: Sendable>(
=======
    public func and<OtherValue>(
>>>>>>> b812b1b7
        _ other: EventLoopFuture<OtherValue>,
        file: StaticString = #fileID,
        line: UInt = #line
    ) -> EventLoopFuture<(Value, OtherValue)> {
<<<<<<< HEAD
        return self.and(other)
=======
        self.and(other)
>>>>>>> b812b1b7
    }

    @preconcurrency
    @inlinable
    @available(*, deprecated, message: "Please don't pass file:line:, there's no point.")
<<<<<<< HEAD
    public func and<OtherValue: Sendable>(
=======
    public func and<OtherValue>(
>>>>>>> b812b1b7
        value: OtherValue,
        file: StaticString = #fileID,
        line: UInt = #line
    ) -> EventLoopFuture<(Value, OtherValue)> {
<<<<<<< HEAD
        return self.and(value: value)
=======
        self.and(value: value)
>>>>>>> b812b1b7
    }
}<|MERGE_RESOLUTION|>--- conflicted
+++ resolved
@@ -16,41 +16,23 @@
     @preconcurrency
     @inlinable
     @available(*, deprecated, message: "Please don't pass file:line:, there's no point.")
-<<<<<<< HEAD
     public func flatMap<NewValue: Sendable>(
         file: StaticString = #fileID,
         line: UInt = #line,
         _ callback: @escaping @Sendable (Value) -> EventLoopFuture<NewValue>
     ) -> EventLoopFuture<NewValue> {
-        return self.flatMap(callback)
-=======
-    public func flatMap<NewValue>(
-        file: StaticString = #fileID,
-        line: UInt = #line,
-        _ callback: @escaping (Value) -> EventLoopFuture<NewValue>
-    ) -> EventLoopFuture<NewValue> {
         self.flatMap(callback)
->>>>>>> b812b1b7
     }
 
     @preconcurrency
     @inlinable
     @available(*, deprecated, message: "Please don't pass file:line:, there's no point.")
-<<<<<<< HEAD
     public func flatMapThrowing<NewValue: Sendable>(
         file: StaticString = #fileID,
         line: UInt = #line,
         _ callback: @escaping @Sendable (Value) throws -> NewValue
     ) -> EventLoopFuture<NewValue> {
-        return self.flatMapThrowing(callback)
-=======
-    public func flatMapThrowing<NewValue>(
-        file: StaticString = #fileID,
-        line: UInt = #line,
-        _ callback: @escaping (Value) throws -> NewValue
-    ) -> EventLoopFuture<NewValue> {
         self.flatMapThrowing(callback)
->>>>>>> b812b1b7
     }
 
     @inlinable
@@ -58,15 +40,9 @@
     public func flatMapErrorThrowing(
         file: StaticString = #fileID,
         line: UInt = #line,
-<<<<<<< HEAD
         _ callback: @escaping @Sendable (Error) throws -> Value
     ) -> EventLoopFuture<Value> {
-        return self.flatMapErrorThrowing(callback)
-=======
-        _ callback: @escaping (Error) throws -> Value
-    ) -> EventLoopFuture<Value> {
         self.flatMapErrorThrowing(callback)
->>>>>>> b812b1b7
     }
 
     @inlinable
@@ -74,15 +50,9 @@
     public func map<NewValue>(
         file: StaticString = #fileID,
         line: UInt = #line,
-<<<<<<< HEAD
         _ callback: @escaping @Sendable (Value) -> (NewValue)
     ) -> EventLoopFuture<NewValue> {
-        return self.map(callback)
-=======
-        _ callback: @escaping (Value) -> (NewValue)
-    ) -> EventLoopFuture<NewValue> {
         self.map(callback)
->>>>>>> b812b1b7
     }
 
     @inlinable
@@ -90,15 +60,9 @@
     public func flatMapError(
         file: StaticString = #fileID,
         line: UInt = #line,
-<<<<<<< HEAD
         _ callback: @escaping @Sendable (Error) -> EventLoopFuture<Value>
     ) -> EventLoopFuture<Value> where Value: Sendable {
         return self.flatMapError(callback)
-=======
-        _ callback: @escaping (Error) -> EventLoopFuture<Value>
-    ) -> EventLoopFuture<Value> {
-        self.flatMapError(callback)
->>>>>>> b812b1b7
     }
 
     @preconcurrency
@@ -107,15 +71,9 @@
     public func flatMapResult<NewValue, SomeError: Error>(
         file: StaticString = #fileID,
         line: UInt = #line,
-<<<<<<< HEAD
         _ body: @escaping @Sendable (Value) -> Result<NewValue, SomeError>
     ) -> EventLoopFuture<NewValue> {
-        return self.flatMapResult(body)
-=======
-        _ body: @escaping (Value) -> Result<NewValue, SomeError>
-    ) -> EventLoopFuture<NewValue> {
         self.flatMapResult(body)
->>>>>>> b812b1b7
     }
 
     @preconcurrency
@@ -124,52 +82,30 @@
     public func recover(
         file: StaticString = #fileID,
         line: UInt = #line,
-<<<<<<< HEAD
         _ callback: @escaping @Sendable (Error) -> Value
     ) -> EventLoopFuture<Value> {
-        return self.recover(callback)
-=======
-        _ callback: @escaping (Error) -> Value
-    ) -> EventLoopFuture<Value> {
         self.recover(callback)
->>>>>>> b812b1b7
     }
 
     @preconcurrency
     @inlinable
     @available(*, deprecated, message: "Please don't pass file:line:, there's no point.")
-<<<<<<< HEAD
     public func and<OtherValue: Sendable>(
-=======
-    public func and<OtherValue>(
->>>>>>> b812b1b7
         _ other: EventLoopFuture<OtherValue>,
         file: StaticString = #fileID,
         line: UInt = #line
     ) -> EventLoopFuture<(Value, OtherValue)> {
-<<<<<<< HEAD
-        return self.and(other)
-=======
         self.and(other)
->>>>>>> b812b1b7
     }
 
     @preconcurrency
     @inlinable
     @available(*, deprecated, message: "Please don't pass file:line:, there's no point.")
-<<<<<<< HEAD
     public func and<OtherValue: Sendable>(
-=======
-    public func and<OtherValue>(
->>>>>>> b812b1b7
         value: OtherValue,
         file: StaticString = #fileID,
         line: UInt = #line
     ) -> EventLoopFuture<(Value, OtherValue)> {
-<<<<<<< HEAD
-        return self.and(value: value)
-=======
         self.and(value: value)
->>>>>>> b812b1b7
     }
 }