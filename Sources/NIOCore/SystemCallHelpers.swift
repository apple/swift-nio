//===----------------------------------------------------------------------===//
//
// This source file is part of the SwiftNIO open source project
//
// Copyright (c) 2017-2021 Apple Inc. and the SwiftNIO project authors
// Licensed under Apache License v2.0
//
// See LICENSE.txt for license information
// See CONTRIBUTORS.txt for the list of SwiftNIO project authors
//
// SPDX-License-Identifier: Apache-2.0
//
//===----------------------------------------------------------------------===//
//  This file contains code that ensures errno is captured correctly when doing syscalls and no ARC traffic can happen inbetween that *could* change the errno
//  value before we were able to read it.
//  It's important that all static methods are declared with `@inline(never)` so it's not possible any ARC traffic happens while we need to read errno.
//
//  Created by Norman Maurer on 11/10/17.
//
// This file arguably shouldn't be here in NIOCore, but due to early design decisions we accidentally exposed a few types that
// know about system calls into the core API (looking at you, FileHandle). As a result we need support for a small number of system calls.
#if canImport(Darwin)
import Darwin.C
#elseif canImport(Glibc)
import Glibc
#elseif canImport(Musl)
import Musl
#elseif canImport(WASILibc)
import WASILibc
#elseif os(Windows)
import CNIOWindows
#elseif canImport(Android)
import Android
#else
#error("The system call helpers module was unable to identify your C library.")
#endif

#if os(Windows)
private let sysDup: @convention(c) (CInt) -> CInt = _dup
private let sysClose: @convention(c) (CInt) -> CInt = _close
private let sysLseek: @convention(c) (CInt, off_t, CInt) -> off_t = _lseek
private let sysRead: @convention(c) (CInt, UnsafeMutableRawPointer?, CUnsignedInt) -> CInt = _read
#else
#if !os(WASI)
private let sysDup: @convention(c) (CInt) -> CInt = dup
#endif
private let sysClose: @convention(c) (CInt) -> CInt = close
private let sysOpenWithMode: @convention(c) (UnsafePointer<CChar>, CInt, NIOPOSIXFileMode) -> CInt = open
private let sysLseek: @convention(c) (CInt, off_t, CInt) -> off_t = lseek
private let sysRead: @convention(c) (CInt, UnsafeMutableRawPointer?, size_t) -> size_t = read
#endif

#if os(Android)
private let sysIfNameToIndex: @convention(c) (UnsafePointer<CChar>) -> CUnsignedInt = if_nametoindex
private let sysGetifaddrs: @convention(c) (UnsafeMutablePointer<UnsafeMutablePointer<ifaddrs>?>) -> CInt = getifaddrs
#elseif !os(WASI)
private let sysIfNameToIndex: @convention(c) (UnsafePointer<CChar>?) -> CUnsignedInt = if_nametoindex
#if !os(Windows)
private let sysGetifaddrs: @convention(c) (UnsafeMutablePointer<UnsafeMutablePointer<ifaddrs>?>?) -> CInt = getifaddrs
#endif
#endif

private func isUnacceptableErrno(_ code: Int32) -> Bool {
    switch code {
    case EFAULT, EBADF:
        return true
    default:
        return false
    }
}

private func preconditionIsNotUnacceptableErrno(err: CInt, where function: String) {
    // strerror is documented to return "Unknown error: ..." for illegal value so it won't ever fail
    precondition(
        !isUnacceptableErrno(err),
        "unacceptable errno \(err) \(String(cString: strerror(err)!)) in \(function))"
    )
}

// Sorry, we really try hard to not use underscored attributes. In this case
// however we seem to break the inlining threshold which makes a system call
// take twice the time, ie. we need this exception.
@inline(__always)
@discardableResult
internal func syscall<T: FixedWidthInteger>(
    blocking: Bool,
    where function: String = #function,
    _ body: () throws -> T
)
    throws -> CoreIOResult<T>
{
    while true {
        let res = try body()
        if res == -1 {
            #if os(Windows)
            var err: CInt = 0
            ucrt._get_errno(&err)
            #else
            let err = errno
            #endif
            switch (err, blocking) {
            case (EINTR, _):
                continue
#if !os(WASI)
            case (EWOULDBLOCK, true):
                return .wouldBlock(0)
#endif
            default:
                preconditionIsNotUnacceptableErrno(err: err, where: function)
                throw IOError(errnoCode: err, reason: function)
            }
        }
        return .processed(res)
    }
}

enum SystemCalls {
#if !os(WASI)
    @discardableResult
    @inline(never)
    internal static func dup(descriptor: CInt) throws -> CInt {
        try syscall(blocking: false) {
            sysDup(descriptor)
        }.result
    }
#endif

    @inline(never)
    internal static func close(descriptor: CInt) throws {
        let res = sysClose(descriptor)
        if res == -1 {
            #if os(Windows)
            var err: CInt = 0
            ucrt._get_errno(&err)
            #else
            let err = errno
            #endif

            // There is really nothing "good" we can do when EINTR was reported on close.
            // So just ignore it and "assume" everything is fine == we closed the file descriptor.
            //
            // For more details see:
            //     - https://bugs.chromium.org/p/chromium/issues/detail?id=269623
            //     - https://lwn.net/Articles/576478/
            if err != EINTR {
                preconditionIsNotUnacceptableErrno(err: err, where: #function)
                throw IOError(errnoCode: err, reason: "close")
            }
        }
    }

    @inline(never)
    internal static func open(
        file: UnsafePointer<CChar>,
        oFlag: CInt,
        mode: NIOPOSIXFileMode
    ) throws -> CInt {
        #if os(Windows)
        return try syscall(blocking: false) {
            var fh: CInt = -1
            let _ = ucrt._sopen_s(&fh, file, oFlag, _SH_DENYNO, mode)
            return fh
        }.result
        #else
        return try syscall(blocking: false) {
            sysOpenWithMode(file, oFlag, mode)
        }.result
        #endif
    }

    @discardableResult
    @inline(never)
    internal static func lseek(descriptor: CInt, offset: off_t, whence: CInt) throws -> off_t {
        try syscall(blocking: false) {
            sysLseek(descriptor, offset, whence)
        }.result
    }

    #if os(Windows)
    @inline(never)
    internal static func read(
        descriptor: CInt,
        pointer: UnsafeMutableRawPointer,
        size: CUnsignedInt
    ) throws -> CoreIOResult<CInt> {
        try syscall(blocking: true) {
            sysRead(descriptor, pointer, size)
        }
    }
<<<<<<< HEAD
#elseif !os(WASI)
=======
    #else
>>>>>>> 0d2f7217
    @inline(never)
    internal static func read(
        descriptor: CInt,
        pointer: UnsafeMutableRawPointer,
        size: size_t
    ) throws -> CoreIOResult<ssize_t> {
        try syscall(blocking: true) {
            sysRead(descriptor, pointer, size)
        }
    }
    #endif

#if !os(WASI)
    @inline(never)
    internal static func if_nametoindex(_ name: UnsafePointer<CChar>?) throws -> CUnsignedInt {
        try syscall(blocking: false) {
            sysIfNameToIndex(name!)
        }.result
    }

    #if !os(Windows)
    @inline(never)
    internal static func getifaddrs(_ addrs: UnsafeMutablePointer<UnsafeMutablePointer<ifaddrs>?>) throws {
        _ = try syscall(blocking: false) {
            sysGetifaddrs(addrs)
        }
    }
    #endif
#endif // !os(WASI)
}<|MERGE_RESOLUTION|>--- conflicted
+++ resolved
@@ -187,11 +187,7 @@
             sysRead(descriptor, pointer, size)
         }
     }
-<<<<<<< HEAD
 #elseif !os(WASI)
-=======
-    #else
->>>>>>> 0d2f7217
     @inline(never)
     internal static func read(
         descriptor: CInt,
