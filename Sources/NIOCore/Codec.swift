--- conflicted
+++ resolved
@@ -242,20 +242,16 @@
         NIOAny(value)
     }
 
-<<<<<<< HEAD
+    @inlinable
+    public static func wrapInboundOut(_ value: InboundOut) -> NIOAny {
+        NIOAny(value)
+    }
+
     public mutating func decodeLast(
         context: ChannelHandlerContext,
         buffer: inout ByteBuffer,
         seenEOF: Bool
     ) throws -> DecodingState {
-=======
-    @inlinable
-    public static func wrapInboundOut(_ value: InboundOut) -> NIOAny {
-        return NIOAny(value)
-    }
-
-    public mutating func decodeLast(context: ChannelHandlerContext, buffer: inout ByteBuffer, seenEOF: Bool) throws  -> DecodingState {
->>>>>>> 980bd3e6
         while try self.decode(context: context, buffer: &buffer) == .continue {}
         return .needMoreData
     }
