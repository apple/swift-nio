--- conflicted
+++ resolved
@@ -397,20 +397,7 @@
 extension NIOThrowingAsyncSequenceProducer {
     /// This is the underlying storage of the sequence. The goal of this is to synchronize the access to all state.
     @usableFromInline
-<<<<<<< HEAD
-    internal final class Storage: @unchecked Sendable {
-        /// The lock that protects our state.
-        @usableFromInline
-        internal let _lock = NIOLock()
-        /// The state machine.
-        @usableFromInline
-        internal var _stateMachine: StateMachine
-        /// The delegate.
-        @usableFromInline
-        internal var _delegate: Delegate?
-        /// Hook used in testing.
-=======
-    /* fileprivate */ internal struct Storage: Sendable {
+    internal struct Storage: Sendable {
         @usableFromInline
         struct State: Sendable {
             @usableFromInline
@@ -435,7 +422,6 @@
         @usableFromInline
         internal let _state: NIOLockedValueBox<State>
 
->>>>>>> 980bd3e6
         @usableFromInline
         internal func _setDidSuspend(_ didSuspend: (@Sendable () -> Void)?) {
             self._state.withLockedValue {
@@ -461,15 +447,9 @@
         }
 
         @inlinable
-<<<<<<< HEAD
         internal func sequenceDeinitialized() {
-            let delegate: Delegate? = self._lock.withLock {
-                let action = self._stateMachine.sequenceDeinitialized()
-=======
-        /* fileprivate */ internal func sequenceDeinitialized() {
             let delegate: Delegate? = self._state.withLockedValue {
                 let action = $0.stateMachine.sequenceDeinitialized()
->>>>>>> 980bd3e6
 
                 switch action {
                 case .callDidTerminate:
@@ -486,28 +466,16 @@
         }
 
         @inlinable
-<<<<<<< HEAD
         internal func iteratorInitialized() {
-            self._lock.withLock {
-                self._stateMachine.iteratorInitialized()
-=======
-        /* fileprivate */ internal func iteratorInitialized() {
             self._state.withLockedValue {
                 $0.stateMachine.iteratorInitialized()
->>>>>>> 980bd3e6
-            }
-        }
-
-        @inlinable
-<<<<<<< HEAD
+            }
+        }
+
+        @inlinable
         internal func iteratorDeinitialized() {
-            let delegate: Delegate? = self._lock.withLock {
-                let action = self._stateMachine.iteratorDeinitialized()
-=======
-        /* fileprivate */ internal func iteratorDeinitialized() {
             let delegate: Delegate? = self._state.withLockedValue {
                 let action = $0.stateMachine.iteratorDeinitialized()
->>>>>>> 980bd3e6
 
                 switch action {
                 case .callDidTerminate:
@@ -561,25 +529,14 @@
             // We must not resume the continuation while holding the lock
             // because it can deadlock in combination with the underlying ulock
             // in cases where we race with a cancellation handler
-<<<<<<< HEAD
-            let (delegate, action): (Delegate?, NIOThrowingAsyncSequenceProducer.StateMachine.FinishAction) = self._lock
-                .withLock {
-                    let action = self._stateMachine.finish(failure)
-=======
-            let (delegate, action): (Delegate?, NIOThrowingAsyncSequenceProducer.StateMachine.FinishAction) = self._state.withLockedValue {
-                let action = $0.stateMachine.finish(failure)
-
-                switch action {
-                case .resumeContinuationWithFailureAndCallDidTerminate:
-                    let delegate = $0.delegate
-                    $0.delegate = nil
-                    return (delegate, action)
->>>>>>> 980bd3e6
+            let (delegate, action): (Delegate?, NIOThrowingAsyncSequenceProducer.StateMachine.FinishAction) = self
+                ._state.withLockedValue {
+                    let action = $0.stateMachine.finish(failure)
 
                     switch action {
                     case .resumeContinuationWithFailureAndCallDidTerminate:
-                        let delegate = self._delegate
-                        self._delegate = nil
+                        let delegate = $0.delegate
+                        $0.delegate = nil
                         return (delegate, action)
 
                     case .none:
@@ -604,16 +561,10 @@
         }
 
         @inlinable
-<<<<<<< HEAD
         internal func next() async throws -> Element? {
-            try await withTaskCancellationHandler {
-                self._lock.lock()
-=======
-        /* fileprivate */ internal func next() async throws -> Element? {
             try await withTaskCancellationHandler { () async throws -> Element? in
                 let unsafe = self._state.unsafe
                 unsafe.lock()
->>>>>>> 980bd3e6
 
                 let action = unsafe.withValueAssumingLockIsAcquired {
                     $0.stateMachine.next()
@@ -674,7 +625,8 @@
                 case .suspendTask:
                     // It is safe to hold the lock across this method
                     // since the closure is guaranteed to be run straight away
-                    return try await withCheckedThrowingContinuation { (continuation: CheckedContinuation<Element?, any Error>) in
+                    return try await withCheckedThrowingContinuation {
+                        (continuation: CheckedContinuation<Element?, any Error>) in
                         let (action, callDidSuspend) = unsafe.withValueAssumingLockIsAcquired {
                             let action = $0.stateMachine.next(for: continuation)
                             let callDidSuspend = $0.didSuspend != nil
@@ -704,36 +656,20 @@
                 // We must not resume the continuation while holding the lock
                 // because it can deadlock in combination with the underlying ulock
                 // in cases where we race with a cancellation handler
-<<<<<<< HEAD
                 let (delegate, action): (Delegate?, NIOThrowingAsyncSequenceProducer.StateMachine.CancelledAction) =
-                    self._lock.withLock {
-                        let action = self._stateMachine.cancelled()
+                    self._state.withLockedValue {
+                        let action = $0.stateMachine.cancelled()
 
                         switch action {
                         case .callDidTerminate:
-                            let delegate = self._delegate
-                            self._delegate = nil
-=======
-                let (delegate, action): (Delegate?, NIOThrowingAsyncSequenceProducer.StateMachine.CancelledAction) = self._state.withLockedValue {
-                    let action = $0.stateMachine.cancelled()
-
-                    switch action {
-                    case .callDidTerminate:
-                        let delegate = $0.delegate
-                        $0.delegate = nil
->>>>>>> 980bd3e6
+                            let delegate = $0.delegate
+                            $0.delegate = nil
 
                             return (delegate, action)
 
-<<<<<<< HEAD
                         case .resumeContinuationWithCancellationErrorAndCallDidTerminate:
-                            let delegate = self._delegate
-                            self._delegate = nil
-=======
-                    case .resumeContinuationWithCancellationErrorAndCallDidTerminate:
-                        let delegate = $0.delegate
-                        $0.delegate = nil
->>>>>>> 980bd3e6
+                            let delegate = $0.delegate
+                            $0.delegate = nil
 
                             return (delegate, action)
 
@@ -774,15 +710,9 @@
 @available(macOS 10.15, iOS 13, tvOS 13, watchOS 6, *)
 extension NIOThrowingAsyncSequenceProducer {
     @usableFromInline
-<<<<<<< HEAD
-    internal struct StateMachine {
-        @usableFromInline
-        internal enum State {
-=======
-    /* private */ internal struct StateMachine: Sendable {
-        @usableFromInline
-        /* private */ internal enum State: Sendable {
->>>>>>> 980bd3e6
+    internal struct StateMachine: Sendable {
+        @usableFromInline
+        internal enum State: Sendable {
             /// The initial state before either a call to `yield()` or a call to `next()` happened
             case initial(
                 backPressureStrategy: Strategy,
