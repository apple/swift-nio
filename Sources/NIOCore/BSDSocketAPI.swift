--- conflicted
+++ resolved
@@ -220,8 +220,7 @@
 #if !os(WASI)
     /// UNIX local to the host.
     public static let unix: NIOBSDSocket.ProtocolFamily =
-<<<<<<< HEAD
-            NIOBSDSocket.ProtocolFamily(rawValue: PF_UNIX)
+        NIOBSDSocket.ProtocolFamily(rawValue: PF_UNIX)
 #endif
 }
 
@@ -231,17 +230,6 @@
         public static let local: NIOBSDSocket.ProtocolFamily =
                 NIOBSDSocket.ProtocolFamily(rawValue: PF_LOCAL)
     }
-=======
-        NIOBSDSocket.ProtocolFamily(rawValue: PF_UNIX)
-}
-
-#if !os(Windows)
-extension NIOBSDSocket.ProtocolFamily {
-    /// UNIX local to the host, alias for `PF_UNIX` (`.unix`)
-    public static let local: NIOBSDSocket.ProtocolFamily =
-        NIOBSDSocket.ProtocolFamily(rawValue: PF_LOCAL)
-}
->>>>>>> 0d2f7217
 #endif
 
 // Option Level
