--- conflicted
+++ resolved
@@ -89,13 +89,8 @@
 }
 
 extension EventLoop {
-<<<<<<< HEAD
-    // This could be package once we drop Swift 5.8.
     @preconcurrency
-    public func _scheduleCallback(
-=======
     package func _scheduleCallback(
->>>>>>> 2fe3d92c
         at deadline: NIODeadline,
         handler: some (NIOScheduledCallbackHandler & Sendable)
     ) -> NIOScheduledCallback {
