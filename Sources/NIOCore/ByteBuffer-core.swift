--- conflicted
+++ resolved
@@ -970,25 +970,9 @@
     public var description: String {
         "[\(self.hexDump(format: .compact(maxBytes: 64)))](\(self.readableBytes) bytes)"
     }
-<<<<<<< HEAD
-    
+
     public var debugDescription: String {
         String(describing: self)
-=======
-
-    /// A `String` describing this `ByteBuffer` including length and the bytes it contains (partially).
-    ///
-    /// For a `ByteBuffer` initialised with `hello world` the description would be the following:
-    ///
-    ///     [68656c6c6f20776f726c64](11 bytes)
-    ///
-    /// Buffers larger that 64 bytes will get truncated when printing out.
-    /// The format of the description is not API.
-    ///
-    /// - returns: A description of this `ByteBuffer`.
-    public var debugDescription: String {
-        "[\(self.hexDump(format: .compact(maxBytes: 64)))](\(self.readableBytes) bytes)"
->>>>>>> 74f7b1e6
     }
 }
 
