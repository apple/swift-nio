--- conflicted
+++ resolved
@@ -20,13 +20,10 @@
 import Glibc
 #elseif canImport(Musl)
 import Musl
-<<<<<<< HEAD
+#elseif canImport(Bionic)
+import Bionic
 #elseif canImport(WASILibc)
 import WASILibc
-=======
-#elseif canImport(Bionic)
-import Bionic
->>>>>>> 0d2f7217
 #else
 #error("The Byte Buffer module was unable to identify your C library.")
 #endif
