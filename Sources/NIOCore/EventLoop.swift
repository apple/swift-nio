//===----------------------------------------------------------------------===//
//
// This source file is part of the SwiftNIO open source project
//
// Copyright (c) 2017-2021 Apple Inc. and the SwiftNIO project authors
// Licensed under Apache License v2.0
//
// See LICENSE.txt for license information
// See CONTRIBUTORS.txt for the list of SwiftNIO project authors
//
// SPDX-License-Identifier: Apache-2.0
//
//===----------------------------------------------------------------------===//

<<<<<<< HEAD
import NIOConcurrencyHelpers
#if canImport(Dispatch)
import Dispatch
#elseif canImport(WASILibc)
import WASILibc
import CNIOWASI
#endif
=======
import Dispatch
import NIOConcurrencyHelpers

>>>>>>> 0d2f7217
#if os(Linux)
import CNIOLinux
#endif  // os(Linux)

/// Returned once a task was scheduled on the `EventLoop` for later execution.
///
/// A `Scheduled` allows the user to either `cancel()` the execution of the scheduled task (if possible) or obtain a reference to the `EventLoopFuture` that
/// will be notified once the execution is complete.
public struct Scheduled<T> {
    @usableFromInline typealias CancelationCallback = @Sendable () -> Void
    @usableFromInline let _promise: EventLoopPromise<T>
    @usableFromInline let _cancellationTask: CancelationCallback

    @inlinable
    @preconcurrency
    public init(promise: EventLoopPromise<T>, cancellationTask: @escaping @Sendable () -> Void) {
        self._promise = promise
        self._cancellationTask = cancellationTask
    }

    /// Try to cancel the execution of the scheduled task.
    ///
    /// Whether this is successful depends on whether the execution of the task already begun.
    ///  This means that cancellation is not guaranteed.
    @inlinable
    public func cancel() {
        self._promise.fail(EventLoopError._cancelled)
        self._cancellationTask()
    }

    /// Returns the `EventLoopFuture` which will be notified once the execution of the scheduled task completes.
    @inlinable
    public var futureResult: EventLoopFuture<T> {
        self._promise.futureResult
    }
}

extension Scheduled: Sendable where T: Sendable {}

/// Returned once a task was scheduled to be repeatedly executed on the `EventLoop`.
///
/// A `RepeatedTask` allows the user to `cancel()` the repeated scheduling of further tasks.
public final class RepeatedTask {
    typealias RepeatedTaskCallback = @Sendable (RepeatedTask) -> EventLoopFuture<Void>
    private let delay: TimeAmount
    private let eventLoop: EventLoop
    private let cancellationPromise: EventLoopPromise<Void>?
    private var scheduled: Optional<Scheduled<EventLoopFuture<Void>>>
    private var task: Optional<RepeatedTaskCallback>

    internal init(
        interval: TimeAmount,
        eventLoop: EventLoop,
        cancellationPromise: EventLoopPromise<Void>? = nil,
        task: @escaping RepeatedTaskCallback
    ) {
        self.delay = interval
        self.eventLoop = eventLoop
        self.cancellationPromise = cancellationPromise
        self.task = task
        self.scheduled = nil
    }

    internal func begin(in delay: TimeAmount) {
        if self.eventLoop.inEventLoop {
            self.begin0(in: delay)
        } else {
            self.eventLoop.execute {
                self.begin0(in: delay)
            }
        }
    }

    private func begin0(in delay: TimeAmount) {
        self.eventLoop.assertInEventLoop()
        guard let task = self.task else {
            return
        }
        self.scheduled = self.eventLoop.scheduleTask(in: delay) {
            task(self)
        }
        self.reschedule()
    }

    /// Try to cancel the execution of the repeated task.
    ///
    /// Whether the execution of the task is immediately canceled depends on whether the execution of a task has already begun.
    ///  This means immediate cancellation is not guaranteed.
    ///
    /// The safest way to cancel is by using the passed reference of `RepeatedTask` inside the task closure.
    ///
    /// If the promise parameter is not `nil`, the passed promise is fulfilled when cancellation is complete.
    /// Passing a promise does not prevent fulfillment of any promise provided on original task creation.
    public func cancel(promise: EventLoopPromise<Void>? = nil) {
        if self.eventLoop.inEventLoop {
            self.cancel0(localCancellationPromise: promise)
        } else {
            self.eventLoop.execute {
                self.cancel0(localCancellationPromise: promise)
            }
        }
    }

    private func cancel0(localCancellationPromise: EventLoopPromise<Void>?) {
        self.eventLoop.assertInEventLoop()
        self.scheduled?.cancel()
        self.scheduled = nil
        self.task = nil

        // Possible states at this time are:
        //  1) Task is scheduled but has not yet executed.
        //  2) Task is currently executing and invoked `cancel()` on itself.
        //  3) Task is currently executing and `cancel0()` has been reentrantly invoked.
        //  4) NOT VALID: Task is currently executing and has NOT invoked `cancel()` (`EventLoop` guarantees serial execution)
        //  5) NOT VALID: Task has completed execution in a success state (`reschedule()` ensures state #2).
        //  6) Task has completed execution in a failure state.
        //  7) Task has been fully cancelled at a previous time.
        //
        // It is desirable that the task has fully completed any execution before any cancellation promise is
        // fulfilled. States 2 and 3 occur during execution, so the requirement is implemented by deferring
        // fulfillment to the next `EventLoop` cycle. The delay is harmless to other states and distinguishing
        // them from 2 and 3 is not practical (or necessarily possible), so is used unconditionally. Check the
        // promises for nil so as not to otherwise invoke `execute()` unnecessarily.
        if self.cancellationPromise != nil || localCancellationPromise != nil {
            self.eventLoop.execute {
                self.cancellationPromise?.succeed(())
                localCancellationPromise?.succeed(())
            }
        }
    }

    private func reschedule() {
        self.eventLoop.assertInEventLoop()
        guard let scheduled = self.scheduled else {
            return
        }

        scheduled.futureResult.whenSuccess { future in
            future.hop(to: self.eventLoop).whenComplete { (_: Result<Void, Error>) in
                self.reschedule0()
            }
        }

        scheduled.futureResult.whenFailure { (_: Error) in
            self.cancel0(localCancellationPromise: nil)
        }
    }

    private func reschedule0() {
        self.eventLoop.assertInEventLoop()
        guard self.task != nil else {
            return
        }
        self.scheduled = self.eventLoop.scheduleTask(in: self.delay) {
            // we need to repeat this as we might have been cancelled in the meantime
            guard let task = self.task else {
                return self.eventLoop.makeSucceededFuture(())
            }
            return task(self)
        }
        self.reschedule()
    }
}

extension RepeatedTask: @unchecked Sendable {}

/// An iterator over the `EventLoop`s forming an `EventLoopGroup`.
///
/// Usually returned by an `EventLoopGroup`'s `makeIterator()` method.
///
///     let group = MultiThreadedEventLoopGroup(numberOfThreads: 1)
///     group.makeIterator().forEach { loop in
///         // Do something with each loop
///     }
///
public struct EventLoopIterator: Sequence, IteratorProtocol {
    public typealias Element = EventLoop
    private var eventLoops: IndexingIterator<[EventLoop]>

    /// Create an `EventLoopIterator` from an array of `EventLoop`s.
    public init(_ eventLoops: [EventLoop]) {
        self.eventLoops = eventLoops.makeIterator()
    }

    /// Advances to the next `EventLoop` and returns it, or `nil` if no next element exists.
    ///
    /// - returns: The next `EventLoop` if a next element exists; otherwise, `nil`.
    public mutating func next() -> EventLoop? {
        self.eventLoops.next()
    }
}

extension EventLoopIterator: Sendable {}

/// An EventLoop processes IO / tasks in an endless loop for `Channel`s until it's closed.
///
/// Usually multiple `Channel`s share the same `EventLoop` for processing IO / tasks and so share the same processing `NIOThread`.
/// For a better understanding of how such an `EventLoop` works internally the following pseudo code may be helpful:
///
/// ```
/// while eventLoop.isOpen {
///     /// Block until there is something to process for 1...n Channels
///     let readyChannels = blockUntilIoOrTasksAreReady()
///     /// Loop through all the Channels
///     for channel in readyChannels {
///         /// Process IO and / or tasks for the Channel.
///         /// This may include things like:
///         ///    - accept new connection
///         ///    - connect to a remote host
///         ///    - read from socket
///         ///    - write to socket
///         ///    - tasks that were submitted via EventLoop methods
///         /// and others.
///         processIoAndTasks(channel)
///     }
/// }
/// ```
///
/// Because an `EventLoop` may be shared between multiple `Channel`s it's important to _NOT_ block while processing IO / tasks. This also includes long running computations which will have the same
/// effect as blocking in this case.
public protocol EventLoop: EventLoopGroup {
    /// Returns `true` if the current `NIOThread` is the same as the `NIOThread` that is tied to this `EventLoop`. `false` otherwise.
    ///
    /// This method is intended principally as an optimization point, allowing users to write code that can provide fast-paths when this
    /// property is true. It is _not suitable_ as a correctness guard. Code must be correct if this value returns `false` _even if_
    /// the event loop context is actually held. That's because this property is allowed to produce false-negatives
    ///
    /// Implementers may implement this method in a way that may produce false-negatives: that is, this value may return `false` in
    /// cases where the code in question actually is executing on the event loop. It may _never_ produce false positives: this value
    /// must never return `true` when event loop context is not actually held.
    ///
    /// If it is necessary for correctness to confirm that you're on an event loop, prefer ``preconditionInEventLoop(file:line:)-7ukrq``.
    var inEventLoop: Bool { get }

    /// Submit a given task to be executed by the `EventLoop`
    @preconcurrency
    func execute(_ task: @escaping @Sendable () -> Void)

    /// Submit a given task to be executed by the `EventLoop`. Once the execution is complete the returned `EventLoopFuture` is notified.
    ///
    /// - parameters:
    ///     - task: The closure that will be submitted to the `EventLoop` for execution.
    /// - returns: `EventLoopFuture` that is notified once the task was executed.
    @preconcurrency
    func submit<T>(_ task: @escaping @Sendable () throws -> T) -> EventLoopFuture<T>

    /// Schedule a `task` that is executed by this `EventLoop` at the given time.
    ///
    /// - parameters:
    ///     - task: The synchronous task to run. As with everything that runs on the `EventLoop`, it must not block.
    /// - returns: A `Scheduled` object which may be used to cancel the task if it has not yet run, or to wait
    ///            on the completion of the task.
    ///
    /// - note: You can only cancel a task before it has started executing.
    @discardableResult
    @preconcurrency
    func scheduleTask<T>(deadline: NIODeadline, _ task: @escaping @Sendable () throws -> T) -> Scheduled<T>

    /// Schedule a `task` that is executed by this `EventLoop` after the given amount of time.
    ///
    /// - parameters:
    ///     - task: The synchronous task to run. As with everything that runs on the `EventLoop`, it must not block.
    /// - returns: A `Scheduled` object which may be used to cancel the task if it has not yet run, or to wait
    ///            on the completion of the task.
    ///
    /// - note: You can only cancel a task before it has started executing.
    /// - note: The `in` value is clamped to a maximum when running on a Darwin-kernel.
    @discardableResult
    @preconcurrency
    func scheduleTask<T>(in: TimeAmount, _ task: @escaping @Sendable () throws -> T) -> Scheduled<T>

    /// Asserts that the current thread is the one tied to this `EventLoop`.
    /// Otherwise, the process will be abnormally terminated as per the semantics of `preconditionFailure(_:file:line:)`.
    ///
    /// This method may never produce false positives or false negatives in conforming implementations. It may never
    /// terminate the process when event loop context is actually held, and it may never fail to terminate the process
    /// when event loop context is not held.
    func preconditionInEventLoop(file: StaticString, line: UInt)

    /// Asserts that the current thread is _not_ the one tied to this `EventLoop`.
    /// Otherwise, the process will be abnormally terminated as per the semantics of `preconditionFailure(_:file:line:)`.
    ///
    /// This method may never produce false positives or false negatives in conforming implementations. It may never
    /// terminate the process when event loop context is not held, and it may never fail to terminate the process
    /// when event loop context is held.
    func preconditionNotInEventLoop(file: StaticString, line: UInt)

    /// Return a succeeded `Void` future.
    ///
    /// Semantically, this function is equivalent to calling `makeSucceededFuture(())`.
    /// Contrary to `makeSucceededFuture`, `makeSucceededVoidFuture` is a customization point for `EventLoop`s which
    /// allows `EventLoop`s to cache a pre-succeeded `Void` future to prevent superfluous allocations.
    func makeSucceededVoidFuture() -> EventLoopFuture<Void>

    #if compiler(>=5.9)
    /// Returns a `SerialExecutor` corresponding to this ``EventLoop``.
    ///
    /// This executor can be used to isolate an actor to a given ``EventLoop``. Implementers are encouraged to customise
    /// this implementation by conforming their ``EventLoop`` to ``NIOSerialEventLoopExecutor`` which will provide an
    /// optimised implementation of this method, and will conform their type to `SerialExecutor`. The default
    /// implementation provides suboptimal performance.
    @available(macOS 14.0, iOS 17.0, watchOS 10.0, tvOS 17.0, *)
    var executor: any SerialExecutor { get }

    /// Submit a job to be executed by the `EventLoop`
    @available(macOS 14.0, iOS 17.0, watchOS 10.0, tvOS 17.0, *)
    func enqueue(_ job: consuming ExecutorJob)
    #endif

    /// Must crash if it is not safe to call `wait()` on an `EventLoopFuture`.
    ///
    /// This method is a debugging hook that can be used to override the behaviour of `EventLoopFuture.wait()` when called.
    /// By default this simply becomes `preconditionNotInEventLoop`, but some `EventLoop`s are capable of more exhaustive
    /// checking and can validate that the wait is not occurring on an entire `EventLoopGroup`, or even more broadly.
    ///
    /// This method should not be called by users directly, it should only be implemented by `EventLoop` implementers that
    /// need to customise the behaviour.
    func _preconditionSafeToWait(file: StaticString, line: UInt)

    /// Debug hook: track a promise creation and its location.
    ///
    /// This debug hook is called by EventLoopFutures and EventLoopPromises when they are created, and tracks the location
    /// of their creation. It combines with `_promiseCompleted` to provide high-fidelity diagnostics for debugging leaked
    /// promises.
    ///
    /// In release mode, this function will never be called.
    ///
    /// It is valid for an `EventLoop` not to implement any of the two `_promise` functions. If either of them are implemented,
    /// however, both of them should be implemented.
    func _promiseCreated(futureIdentifier: _NIOEventLoopFutureIdentifier, file: StaticString, line: UInt)

    /// Debug hook: complete a specific promise and return its creation location.
    ///
    /// This debug hook is called by EventLoopFutures and EventLoopPromises when they are deinited, and removes the data from
    /// the promise tracking map and, if available, provides that data as its return value. It combines with `_promiseCreated`
    /// to provide high-fidelity diagnostics for debugging leaked promises.
    ///
    /// In release mode, this function will never be called.
    ///
    /// It is valid for an `EventLoop` not to implement any of the two `_promise` functions. If either of them are implemented,
    /// however, both of them should be implemented.
    func _promiseCompleted(futureIdentifier: _NIOEventLoopFutureIdentifier) -> (file: StaticString, line: UInt)?
}

extension EventLoop {
    /// Default implementation of `makeSucceededVoidFuture`: Return a fresh future (which will allocate).
    public func makeSucceededVoidFuture() -> EventLoopFuture<Void> {
        EventLoopFuture(eventLoop: self, value: ())
    }

    public func _preconditionSafeToWait(file: StaticString, line: UInt) {
        self.preconditionNotInEventLoop(file: file, line: line)
    }

    /// Default implementation of `_promiseCreated`: does nothing.
    public func _promiseCreated(futureIdentifier: _NIOEventLoopFutureIdentifier, file: StaticString, line: UInt) {
        return
    }

    /// Default implementation of `_promiseCompleted`: does nothing.
    public func _promiseCompleted(futureIdentifier: _NIOEventLoopFutureIdentifier) -> (file: StaticString, line: UInt)?
    {
        nil
    }
}

extension EventLoop {
    #if compiler(>=5.9)
    @available(macOS 14.0, iOS 17.0, watchOS 10.0, tvOS 17.0, *)
    public var executor: any SerialExecutor {
        NIODefaultSerialEventLoopExecutor(self)
    }

    @inlinable
    @available(macOS 14.0, iOS 17.0, watchOS 10.0, tvOS 17.0, *)
    public func enqueue(_ job: consuming ExecutorJob) {
        // By default we are just going to use execute to run the job
        // this is quite heavy since it allocates the closure for
        // every single job.
        let unownedJob = UnownedJob(job)
        self.execute {
            unownedJob.runSynchronously(on: self.executor.asUnownedSerialExecutor())
        }
    }
    #endif
}

extension EventLoopGroup {
    public var description: String {
        String(describing: self)
    }
}

/// Represents a time _interval_.
///
/// - note: `TimeAmount` should not be used to represent a point in time.
public struct TimeAmount: Hashable, Sendable {
    @available(*, deprecated, message: "This typealias doesn't serve any purpose. Please use Int64 directly.")
    public typealias Value = Int64

    /// The nanoseconds representation of the `TimeAmount`.
    public let nanoseconds: Int64

    @inlinable
    init(_ nanoseconds: Int64) {
        self.nanoseconds = nanoseconds
    }

    /// Creates a new `TimeAmount` for the given amount of nanoseconds.
    ///
    /// - parameters:
    ///     - amount: the amount of nanoseconds this `TimeAmount` represents.
    /// - returns: the `TimeAmount` for the given amount.
    @inlinable
    public static func nanoseconds(_ amount: Int64) -> TimeAmount {
        TimeAmount(amount)
    }

    /// Creates a new `TimeAmount` for the given amount of microseconds.
    ///
    /// - parameters:
    ///     - amount: the amount of microseconds this `TimeAmount` represents.
    /// - returns: the `TimeAmount` for the given amount.
    ///
    /// - note: returns `TimeAmount(.max)` if the amount overflows when converted to nanoseconds and `TimeAmount(.min)` if it underflows.
    @inlinable
    public static func microseconds(_ amount: Int64) -> TimeAmount {
        TimeAmount(_cappedNanoseconds(amount: amount, multiplier: 1000))
    }

    /// Creates a new `TimeAmount` for the given amount of milliseconds.
    ///
    /// - parameters:
    ///     - amount: the amount of milliseconds this `TimeAmount` represents.
    /// - returns: the `TimeAmount` for the given amount.
    ///
    /// - note: returns `TimeAmount(.max)` if the amount overflows when converted to nanoseconds and `TimeAmount(.min)` if it underflows.
    @inlinable
    public static func milliseconds(_ amount: Int64) -> TimeAmount {
        TimeAmount(_cappedNanoseconds(amount: amount, multiplier: 1000 * 1000))
    }

    /// Creates a new `TimeAmount` for the given amount of seconds.
    ///
    /// - parameters:
    ///     - amount: the amount of seconds this `TimeAmount` represents.
    /// - returns: the `TimeAmount` for the given amount.
    ///
    /// - note: returns `TimeAmount(.max)` if the amount overflows when converted to nanoseconds and `TimeAmount(.min)` if it underflows.
    @inlinable
    public static func seconds(_ amount: Int64) -> TimeAmount {
        TimeAmount(_cappedNanoseconds(amount: amount, multiplier: 1000 * 1000 * 1000))
    }

    /// Creates a new `TimeAmount` for the given amount of minutes.
    ///
    /// - parameters:
    ///     - amount: the amount of minutes this `TimeAmount` represents.
    /// - returns: the `TimeAmount` for the given amount.
    ///
    /// - note: returns `TimeAmount(.max)` if the amount overflows when converted to nanoseconds and `TimeAmount(.min)` if it underflows.
    @inlinable
    public static func minutes(_ amount: Int64) -> TimeAmount {
        TimeAmount(_cappedNanoseconds(amount: amount, multiplier: 1000 * 1000 * 1000 * 60))
    }

    /// Creates a new `TimeAmount` for the given amount of hours.
    ///
    /// - parameters:
    ///     - amount: the amount of hours this `TimeAmount` represents.
    /// - returns: the `TimeAmount` for the given amount.
    ///
    /// - note: returns `TimeAmount(.max)` if the amount overflows when converted to nanoseconds and `TimeAmount(.min)` if it underflows.
    @inlinable
    public static func hours(_ amount: Int64) -> TimeAmount {
        TimeAmount(_cappedNanoseconds(amount: amount, multiplier: 1000 * 1000 * 1000 * 60 * 60))
    }

    /// Converts `amount` to nanoseconds multiplying it by `multiplier`. The return value is capped to `Int64.max` if the multiplication overflows and `Int64.min` if it underflows.
    ///
    ///  - parameters:
    ///     - amount: the amount to be converted to nanoseconds.
    ///     - multiplier: the multiplier that converts the given amount to nanoseconds.
    ///  - returns: the amount converted to nanoseconds within [Int64.min, Int64.max].
    @inlinable
    static func _cappedNanoseconds(amount: Int64, multiplier: Int64) -> Int64 {
        let nanosecondsMultiplication = amount.multipliedReportingOverflow(by: multiplier)
        if nanosecondsMultiplication.overflow {
            return amount >= 0 ? .max : .min
        } else {
            return nanosecondsMultiplication.partialValue
        }
    }
}

extension TimeAmount: Comparable {
    @inlinable
    public static func < (lhs: TimeAmount, rhs: TimeAmount) -> Bool {
        lhs.nanoseconds < rhs.nanoseconds
    }
}

extension TimeAmount: AdditiveArithmetic {
    /// The zero value for `TimeAmount`.
    @inlinable
    public static var zero: TimeAmount {
        TimeAmount.nanoseconds(0)
    }

    @inlinable
    public static func + (lhs: TimeAmount, rhs: TimeAmount) -> TimeAmount {
        TimeAmount(lhs.nanoseconds + rhs.nanoseconds)
    }

    @inlinable
    public static func += (lhs: inout TimeAmount, rhs: TimeAmount) {
        lhs = lhs + rhs
    }

    @inlinable
    public static func - (lhs: TimeAmount, rhs: TimeAmount) -> TimeAmount {
        TimeAmount(lhs.nanoseconds - rhs.nanoseconds)
    }

    @inlinable
    public static func -= (lhs: inout TimeAmount, rhs: TimeAmount) {
        lhs = lhs - rhs
    }

    @inlinable
    public static func * <T: BinaryInteger>(lhs: T, rhs: TimeAmount) -> TimeAmount {
        TimeAmount(Int64(lhs) * rhs.nanoseconds)
    }

    @inlinable
    public static func * <T: BinaryInteger>(lhs: TimeAmount, rhs: T) -> TimeAmount {
        TimeAmount(lhs.nanoseconds * Int64(rhs))
    }
}

/// Represents a point in time.
///
/// Stores the time in nanoseconds as returned by `DispatchTime.now().uptimeNanoseconds`
///
/// `NIODeadline` allow chaining multiple tasks with the same deadline without needing to
/// compute new timeouts for each step
///
/// ```
/// func doSomething(deadline: NIODeadline) -> EventLoopFuture<Void> {
///     return step1(deadline: deadline).flatMap {
///         step2(deadline: deadline)
///     }
/// }
/// doSomething(deadline: .now() + .seconds(5))
/// ```
///
/// - note: `NIODeadline` should not be used to represent a time interval
public struct NIODeadline: Equatable, Hashable, Sendable {
    @available(*, deprecated, message: "This typealias doesn't serve any purpose, please use UInt64 directly.")
    public typealias Value = UInt64

    // This really should be an UInt63 but we model it as Int64 with >=0 assert
    @usableFromInline var _uptimeNanoseconds: Int64 {
        didSet {
            assert(self._uptimeNanoseconds >= 0)
        }
    }

    /// The nanoseconds since boot representation of the `NIODeadline`.
    @inlinable
    public var uptimeNanoseconds: UInt64 {
        .init(self._uptimeNanoseconds)
    }

    public static let distantPast = NIODeadline(0)
    public static let distantFuture = NIODeadline(.init(Int64.max))

    @inlinable init(_ nanoseconds: Int64) {
        precondition(nanoseconds >= 0)
        self._uptimeNanoseconds = nanoseconds
    }

    /// Getting the time is a very common operation so it warrants optimization.
    ///
    /// Prior to this function, NIO relied on `DispatchTime.now()`, on all platforms. In addition to
    /// the overhead of making a library call, the underlying implementation has a lot of branches
    /// because `libdispatch` supports many more usecases than we are making use of here.
    ///
    /// On Linux, `DispachTime.now()` _always_ results in a simple call to `clock_gettime(3)` and so
    /// we make that call here, directly from NIO.
    ///
    /// - TODO: Investigate optimizing the call to `DispatchTime.now()` away on other platforms too.
    @inlinable
    static func timeNow() -> UInt64 {
        #if os(Linux)
        var ts = timespec()
        clock_gettime(CLOCK_MONOTONIC, &ts)
        /// We use unsafe arithmetic here because `UInt64.max` nanoseconds is more than 580 years,
        /// and the odds that this code will still be running 530 years from now is very, very low,
        /// so as a practical matter this will never overflow.
        return UInt64(ts.tv_sec) &* 1_000_000_000 &+ UInt64(ts.tv_nsec)
<<<<<<< HEAD
#elseif os(WASI) 
        var ts = timespec()
        CNIOWASI_gettime(&ts)
        /// We use unsafe arithmetic here because `UInt64.max` nanoseconds is more than 580 years,
        /// and the odds that this code will still be running 530 years from now is very, very low,
        /// so as a practical matter this will never overflow.
        return UInt64(ts.tv_sec) &* 1_000_000_000 &+ UInt64(ts.tv_nsec)
#else
=======
        #else  // os(Linux)
>>>>>>> 0d2f7217
        return DispatchTime.now().uptimeNanoseconds
        #endif  // os(Linux)
    }

    @inlinable
    public static func now() -> NIODeadline {
        NIODeadline.uptimeNanoseconds(timeNow())
    }

    @inlinable
    public static func uptimeNanoseconds(_ nanoseconds: UInt64) -> NIODeadline {
        NIODeadline(Int64(min(UInt64(Int64.max), nanoseconds)))
    }

    @inlinable
    public static func == (lhs: NIODeadline, rhs: NIODeadline) -> Bool {
        lhs.uptimeNanoseconds == rhs.uptimeNanoseconds
    }

    @inlinable
    public func hash(into hasher: inout Hasher) {
        hasher.combine(self.uptimeNanoseconds)
    }
}

extension NIODeadline: Comparable {
    @inlinable
    public static func < (lhs: NIODeadline, rhs: NIODeadline) -> Bool {
        lhs.uptimeNanoseconds < rhs.uptimeNanoseconds
    }

    @inlinable
    public static func > (lhs: NIODeadline, rhs: NIODeadline) -> Bool {
        lhs.uptimeNanoseconds > rhs.uptimeNanoseconds
    }
}

extension NIODeadline: CustomStringConvertible {
    @inlinable
    public var description: String {
        self.uptimeNanoseconds.description
    }
}

extension NIODeadline {
    @inlinable
    public static func - (lhs: NIODeadline, rhs: NIODeadline) -> TimeAmount {
        // This won't ever crash, NIODeadlines are guaranteed to be within 0 ..< 2^63-1 nanoseconds so the result can
        // definitely be stored in a TimeAmount (which is an Int64).
        .nanoseconds(Int64(lhs.uptimeNanoseconds) - Int64(rhs.uptimeNanoseconds))
    }

    @inlinable
    public static func + (lhs: NIODeadline, rhs: TimeAmount) -> NIODeadline {
        let partial: Int64
        let overflow: Bool
        (partial, overflow) = Int64(lhs.uptimeNanoseconds).addingReportingOverflow(rhs.nanoseconds)
        if overflow {
            assert(rhs.nanoseconds > 0)  // this certainly must have overflowed towards +infinity
            return NIODeadline.distantFuture
        }
        guard partial >= 0 else {
            return NIODeadline.uptimeNanoseconds(0)
        }
        return NIODeadline(partial)
    }

    @inlinable
    public static func - (lhs: NIODeadline, rhs: TimeAmount) -> NIODeadline {
        if rhs.nanoseconds < 0 {
            // The addition won't crash because the worst that could happen is `UInt64(Int64.max) + UInt64(Int64.max)`
            // which fits into an UInt64 (and will then be capped to Int64.max == distantFuture by `uptimeNanoseconds`).
            return NIODeadline.uptimeNanoseconds(lhs.uptimeNanoseconds + rhs.nanoseconds.magnitude)
        } else if rhs.nanoseconds > lhs.uptimeNanoseconds {
            // Cap it at `0` because otherwise this would be negative.
            return NIODeadline.init(0)
        } else {
            // This will be positive but still fix in an Int64.
            let result = Int64(lhs.uptimeNanoseconds) - rhs.nanoseconds
            assert(result >= 0)
            return NIODeadline(result)
        }
    }
}

extension EventLoop {
    /// Submit `task` to be run on this `EventLoop`.
    ///
    /// The returned `EventLoopFuture` will be completed when `task` has finished running. It will be succeeded with
    /// `task`'s return value or failed if the execution of `task` threw an error.
    ///
    /// - parameters:
    ///     - task: The synchronous task to run. As everything that runs on the `EventLoop`, it must not block.
    /// - returns: An `EventLoopFuture` containing the result of `task`'s execution.
    @inlinable
    @preconcurrency
    public func submit<T>(_ task: @escaping @Sendable () throws -> T) -> EventLoopFuture<T> {
        _submit(task)
    }
    @usableFromInline typealias SubmitCallback<T> = @Sendable () throws -> T

    @inlinable
    func _submit<T>(_ task: @escaping SubmitCallback<T>) -> EventLoopFuture<T> {
        let promise: EventLoopPromise<T> = makePromise(file: #fileID, line: #line)

        self.execute {
            do {
                promise.succeed(try task())
            } catch let err {
                promise.fail(err)
            }
        }

        return promise.futureResult
    }

    /// Submit `task` to be run on this `EventLoop`.
    ///
    /// The returned `EventLoopFuture` will be completed when `task` has finished running. It will be identical to
    /// the `EventLoopFuture` returned by `task`.
    ///
    /// - parameters:
    ///     - task: The asynchronous task to run. As with everything that runs on the `EventLoop`, it must not block.
    /// - returns: An `EventLoopFuture` identical to the `EventLoopFuture` returned from `task`.
    @inlinable
    @preconcurrency
    public func flatSubmit<T>(_ task: @escaping @Sendable () -> EventLoopFuture<T>) -> EventLoopFuture<T> {
        self._flatSubmit(task)
    }
    @usableFromInline typealias FlatSubmitCallback<T> = @Sendable () -> EventLoopFuture<T>

    @inlinable
    func _flatSubmit<T>(_ task: @escaping FlatSubmitCallback<T>) -> EventLoopFuture<T> {
        self.submit(task).flatMap { $0 }
    }

    /// Schedule a `task` that is executed by this `EventLoop` at the given time.
    ///
    /// - parameters:
    ///     - task: The asynchronous task to run. As with everything that runs on the `EventLoop`, it must not block.
    /// - returns: A `Scheduled` object which may be used to cancel the task if it has not yet run, or to wait
    ///            on the full execution of the task, including its returned `EventLoopFuture`.
    ///
    /// - note: You can only cancel a task before it has started executing.
    @discardableResult
    @inlinable
    @preconcurrency
    public func flatScheduleTask<T>(
        deadline: NIODeadline,
        file: StaticString = #fileID,
        line: UInt = #line,
        _ task: @escaping @Sendable () throws -> EventLoopFuture<T>
    ) -> Scheduled<T> {
        self._flatScheduleTask(deadline: deadline, file: file, line: line, task)
    }
    @usableFromInline typealias FlatScheduleTaskDeadlineCallback<T> = () throws -> EventLoopFuture<T>

    @discardableResult
    @inlinable
    func _flatScheduleTask<T>(
        deadline: NIODeadline,
        file: StaticString,
        line: UInt,
        _ task: @escaping FlatScheduleTaskDelayCallback<T>
    ) -> Scheduled<T> {
        let promise: EventLoopPromise<T> = self.makePromise(file: file, line: line)
        let scheduled = self.scheduleTask(deadline: deadline, task)

        scheduled.futureResult.flatMap { $0 }.cascade(to: promise)
        return .init(promise: promise, cancellationTask: { scheduled.cancel() })
    }

    /// Schedule a `task` that is executed by this `EventLoop` after the given amount of time.
    ///
    /// - parameters:
    ///     - task: The asynchronous task to run. As everything that runs on the `EventLoop`, it must not block.
    /// - returns: A `Scheduled` object which may be used to cancel the task if it has not yet run, or to wait
    ///            on the full execution of the task, including its returned `EventLoopFuture`.
    ///
    /// - note: You can only cancel a task before it has started executing.
    @discardableResult
    @inlinable
    @preconcurrency
    public func flatScheduleTask<T>(
        in delay: TimeAmount,
        file: StaticString = #fileID,
        line: UInt = #line,
        _ task: @escaping @Sendable () throws -> EventLoopFuture<T>
    ) -> Scheduled<T> {
        self._flatScheduleTask(in: delay, file: file, line: line, task)
    }

    @usableFromInline typealias FlatScheduleTaskDelayCallback<T> = @Sendable () throws -> EventLoopFuture<T>

    @inlinable
    func _flatScheduleTask<T>(
        in delay: TimeAmount,
        file: StaticString,
        line: UInt,
        _ task: @escaping FlatScheduleTaskDelayCallback<T>
    ) -> Scheduled<T> {
        let promise: EventLoopPromise<T> = self.makePromise(file: file, line: line)
        let scheduled = self.scheduleTask(in: delay, task)

        scheduled.futureResult.flatMap { $0 }.cascade(to: promise)
        return .init(promise: promise, cancellationTask: { scheduled.cancel() })
    }

    /// Creates and returns a new `EventLoopPromise` that will be notified using this `EventLoop` as execution `NIOThread`.
    @inlinable
    public func makePromise<T>(
        of type: T.Type = T.self,
        file: StaticString = #fileID,
        line: UInt = #line
    ) -> EventLoopPromise<T> {
        EventLoopPromise<T>(eventLoop: self, file: file, line: line)
    }

    /// Creates and returns a new `EventLoopFuture` that is already marked as failed. Notifications will be done using this `EventLoop` as execution `NIOThread`.
    ///
    /// - parameters:
    ///     - error: the `Error` that is used by the `EventLoopFuture`.
    /// - returns: a failed `EventLoopFuture`.
    @inlinable
    public func makeFailedFuture<T>(_ error: Error) -> EventLoopFuture<T> {
        EventLoopFuture<T>(eventLoop: self, error: error)
    }

    /// Creates and returns a new `EventLoopFuture` that is already marked as success. Notifications will be done using this `EventLoop` as execution `NIOThread`.
    ///
    /// - parameters:
    ///     - result: the value that is used by the `EventLoopFuture`.
    /// - returns: a succeeded `EventLoopFuture`.
    @inlinable
    public func makeSucceededFuture<Success>(_ value: Success) -> EventLoopFuture<Success> {
        if Success.self == Void.self {
            // The as! will always succeed because we previously checked that Success.self == Void.self.
            return self.makeSucceededVoidFuture() as! EventLoopFuture<Success>
        } else {
            return EventLoopFuture<Success>(eventLoop: self, value: value)
        }
    }

    /// Creates and returns a new `EventLoopFuture` that is marked as succeeded or failed with the value held by `result`.
    ///
    /// - Parameters:
    ///   - result: The value that is used by the `EventLoopFuture`
    /// - Returns: A completed `EventLoopFuture`.
    @inlinable
    public func makeCompletedFuture<Success>(_ result: Result<Success, Error>) -> EventLoopFuture<Success> {
        switch result {
        case .success(let value):
            return self.makeSucceededFuture(value)
        case .failure(let error):
            return self.makeFailedFuture(error)
        }
    }

    /// Creates and returns a new `EventLoopFuture` that is marked as succeeded or failed with the value returned by `body`.
    ///
    /// - Parameters:
    ///   - body: The function that is used to complete the `EventLoopFuture`
    /// - Returns: A completed `EventLoopFuture`.
    @inlinable
    public func makeCompletedFuture<Success>(withResultOf body: () throws -> Success) -> EventLoopFuture<Success> {
        let trans = Result(catching: body)
        return self.makeCompletedFuture(trans)
    }

    /// An `EventLoop` forms a singular `EventLoopGroup`, returning itself as the 'next' `EventLoop`.
    ///
    /// - returns: Itself, because an `EventLoop` forms a singular `EventLoopGroup`.
    public func next() -> EventLoop {
        self
    }

    /// An `EventLoop` forms a singular `EventLoopGroup`, returning itself as 'any' `EventLoop`.
    ///
    /// - returns: Itself, because an `EventLoop` forms a singular `EventLoopGroup`.
    public func any() -> EventLoop {
        self
    }

    /// Close this `EventLoop`.
    public func close() throws {
        // Do nothing
    }

    /// Schedule a repeated task to be executed by the `EventLoop` with a fixed delay between the end and start of each
    /// task.
    ///
    /// - parameters:
    ///     - initialDelay: The delay after which the first task is executed.
    ///     - delay: The delay between the end of one task and the start of the next.
    ///     - promise: If non-nil, a promise to fulfill when the task is cancelled and all execution is complete.
    ///     - task: The closure that will be executed.
    /// - return: `RepeatedTask`
    @discardableResult
    @preconcurrency
    public func scheduleRepeatedTask(
        initialDelay: TimeAmount,
        delay: TimeAmount,
        notifying promise: EventLoopPromise<Void>? = nil,
        _ task: @escaping @Sendable (RepeatedTask) throws -> Void
    ) -> RepeatedTask {
        self._scheduleRepeatedTask(initialDelay: initialDelay, delay: delay, notifying: promise, task)
    }

    /// Schedule a repeated task to be executed by the `EventLoop` with a fixed delay between the end and start of each
    /// task.
    ///
    /// - parameters:
    ///     - initialDelay: The delay after which the first task is executed.
    ///     - delay: The delay between the end of one task and the start of the next.
    ///     - maximumAllowableJitter: Exclusive upper bound of jitter range added to the `delay` parameter.
    ///     - promise: If non-nil, a promise to fulfill when the task is cancelled and all execution is complete.
    ///     - task: The closure that will be executed.
    /// - return: `RepeatedTask`
    @discardableResult
    public func scheduleRepeatedTask(
        initialDelay: TimeAmount,
        delay: TimeAmount,
        maximumAllowableJitter: TimeAmount,
        notifying promise: EventLoopPromise<Void>? = nil,
        _ task: @escaping @Sendable (RepeatedTask) throws -> Void
    ) -> RepeatedTask {
        let jitteredInitialDelay = Self._getJitteredDelay(
            delay: initialDelay,
            maximumAllowableJitter: maximumAllowableJitter
        )
        let jitteredDelay = Self._getJitteredDelay(delay: delay, maximumAllowableJitter: maximumAllowableJitter)
        return self.scheduleRepeatedTask(
            initialDelay: jitteredInitialDelay,
            delay: jitteredDelay,
            notifying: promise,
            task
        )
    }
    typealias ScheduleRepeatedTaskCallback = @Sendable (RepeatedTask) throws -> Void

    func _scheduleRepeatedTask(
        initialDelay: TimeAmount,
        delay: TimeAmount,
        notifying promise: EventLoopPromise<Void>?,
        _ task: @escaping ScheduleRepeatedTaskCallback
    ) -> RepeatedTask {
        let futureTask: (RepeatedTask) -> EventLoopFuture<Void> = { repeatedTask in
            do {
                try task(repeatedTask)
                return self.makeSucceededFuture(())
            } catch {
                return self.makeFailedFuture(error)
            }
        }
        return self.scheduleRepeatedAsyncTask(initialDelay: initialDelay, delay: delay, notifying: promise, futureTask)
    }

    /// Schedule a repeated asynchronous task to be executed by the `EventLoop` with a fixed delay between the end and
    /// start of each task.
    ///
    /// - note: The delay is measured from the completion of one run's returned future to the start of the execution of
    ///         the next run. For example: If you schedule a task once per second but your task takes two seconds to
    ///         complete, the time interval between two subsequent runs will actually be three seconds (2s run time plus
    ///         the 1s delay.)
    ///
    /// - parameters:
    ///     - initialDelay: The delay after which the first task is executed.
    ///     - delay: The delay between the end of one task and the start of the next.
    ///     - promise: If non-nil, a promise to fulfill when the task is cancelled and all execution is complete.
    ///     - task: The closure that will be executed. Task will keep repeating regardless of whether the future
    ///             gets fulfilled with success or error.
    ///
    /// - return: `RepeatedTask`
    @discardableResult
    @preconcurrency
    public func scheduleRepeatedAsyncTask(
        initialDelay: TimeAmount,
        delay: TimeAmount,
        notifying promise: EventLoopPromise<Void>? = nil,
        _ task: @escaping @Sendable (RepeatedTask) -> EventLoopFuture<Void>
    ) -> RepeatedTask {
        self._scheduleRepeatedAsyncTask(initialDelay: initialDelay, delay: delay, notifying: promise, task)
    }

    /// Schedule a repeated asynchronous task to be executed by the `EventLoop` with a fixed delay between the end and
    /// start of each task.
    ///
    /// - note: The delay is measured from the completion of one run's returned future to the start of the execution of
    ///         the next run. For example: If you schedule a task once per second but your task takes two seconds to
    ///         complete, the time interval between two subsequent runs will actually be three seconds (2s run time plus
    ///         the 1s delay.)
    ///
    /// - parameters:
    ///     - initialDelay: The delay after which the first task is executed.
    ///     - delay: The delay between the end of one task and the start of the next.
    ///     - maximumAllowableJitter: Exclusive upper bound of jitter range added to the `delay` parameter.
    ///     - promise: If non-nil, a promise to fulfill when the task is cancelled and all execution is complete.
    ///     - task: The closure that will be executed. Task will keep repeating regardless of whether the future
    ///             gets fulfilled with success or error.
    ///
    /// - return: `RepeatedTask`
    @discardableResult
    public func scheduleRepeatedAsyncTask(
        initialDelay: TimeAmount,
        delay: TimeAmount,
        maximumAllowableJitter: TimeAmount,
        notifying promise: EventLoopPromise<Void>? = nil,
        _ task: @escaping @Sendable (RepeatedTask) -> EventLoopFuture<Void>
    ) -> RepeatedTask {
        let jitteredInitialDelay = Self._getJitteredDelay(
            delay: initialDelay,
            maximumAllowableJitter: maximumAllowableJitter
        )
        let jitteredDelay = Self._getJitteredDelay(delay: delay, maximumAllowableJitter: maximumAllowableJitter)
        return self._scheduleRepeatedAsyncTask(
            initialDelay: jitteredInitialDelay,
            delay: jitteredDelay,
            notifying: promise,
            task
        )
    }
    typealias ScheduleRepeatedAsyncTaskCallback = @Sendable (RepeatedTask) -> EventLoopFuture<Void>

    func _scheduleRepeatedAsyncTask(
        initialDelay: TimeAmount,
        delay: TimeAmount,
        notifying promise: EventLoopPromise<Void>?,
        _ task: @escaping ScheduleRepeatedAsyncTaskCallback
    ) -> RepeatedTask {
        let repeated = RepeatedTask(interval: delay, eventLoop: self, cancellationPromise: promise, task: task)
        repeated.begin(in: initialDelay)
        return repeated
    }

    /// Adds a random amount of `.nanoseconds` (within `.zero..<maximumAllowableJitter`) to the delay.
    ///
    /// - parameters:
    ///     - delay: the `TimeAmount` delay to jitter.
    ///     - maximumAllowableJitter: Exclusive upper bound of jitter range added to the `delay` parameter.
    /// - returns: The jittered delay.
    @inlinable
    static func _getJitteredDelay(
        delay: TimeAmount,
        maximumAllowableJitter: TimeAmount
    ) -> TimeAmount {
        let jitter = TimeAmount.nanoseconds(Int64.random(in: .zero..<maximumAllowableJitter.nanoseconds))
        return delay + jitter
    }

    /// Returns an `EventLoopIterator` over this `EventLoop`.
    ///
    /// - returns: `EventLoopIterator`
    public func makeIterator() -> EventLoopIterator {
        EventLoopIterator([self])
    }

    /// Asserts that the current thread is the one tied to this `EventLoop`.
    /// Otherwise, if running in debug mode, the process will be abnormally terminated as per the semantics of
    /// `preconditionFailure(_:file:line:)`. Never has any effect in release mode.
    ///
    /// - note: This is not a customization point so calls to this function can be fully optimized out in release mode.
    @inlinable
    public func assertInEventLoop(file: StaticString = #fileID, line: UInt = #line) {
        debugOnly {
            self.preconditionInEventLoop(file: file, line: line)
        }
    }

    /// Asserts that the current thread is _not_ the one tied to this `EventLoop`.
    /// Otherwise, if running in debug mode, the process will be abnormally terminated as per the semantics of
    /// `preconditionFailure(_:file:line:)`. Never has any effect in release mode.
    ///
    /// - note: This is not a customization point so calls to this function can be fully optimized out in release mode.
    @inlinable
    public func assertNotInEventLoop(file: StaticString = #fileID, line: UInt = #line) {
        debugOnly {
            self.preconditionNotInEventLoop(file: file, line: line)
        }
    }

    /// Checks the necessary condition of currently running on the called `EventLoop` for making forward progress.
    @inlinable
    public func preconditionInEventLoop(file: StaticString = #fileID, line: UInt = #line) {
        precondition(self.inEventLoop, file: file, line: line)
    }

    /// Checks the necessary condition of currently _not_ running on the called `EventLoop` for making forward progress.
    @inlinable
    public func preconditionNotInEventLoop(file: StaticString = #fileID, line: UInt = #line) {
        precondition(!self.inEventLoop, file: file, line: line)
    }
}

/// Provides an endless stream of `EventLoop`s to use.
public protocol EventLoopGroup: AnyObject, _NIOPreconcurrencySendable {
    /// Returns the next `EventLoop` to use, this is useful for load balancing.
    ///
    /// The algorithm that is used to select the next `EventLoop` is specific to each `EventLoopGroup`. A common choice
    /// is _round robin_.
    ///
    /// Please note that you should only be using `next()` if you want to load balance over all `EventLoop`s of the
    /// `EventLoopGroup`. If the actual `EventLoop` does not matter much, `any()` should be preferred because it can
    /// try to return you the _current_ `EventLoop` which usually is faster because the number of thread switches can
    /// be reduced.
    ///
    /// The rule of thumb is: If you are trying to do _load balancing_, use `next()`. If you just want to create a new
    /// future or kick off some operation, use `any()`.

    func next() -> EventLoop

    /// Returns any `EventLoop` from the `EventLoopGroup`, a common choice is the current `EventLoop`.
    ///
    /// - warning: You cannot rely on the returned `EventLoop` being the current one, not all `EventLoopGroup`s support
    ///            choosing the current one. Use this method only if you are truly happy with _any_ `EventLoop` of this
    ///            `EventLoopGroup` instance.
    ///
    /// - note: You will only receive the current `EventLoop` here iff the current `EventLoop` belongs to the
    ///         `EventLoopGroup` you call `any()` on.
    ///
    /// This method is useful having access to an `EventLoopGroup` without the knowledge of which `EventLoop` would be
    /// the best one to select to create a new `EventLoopFuture`. This commonly happens in libraries where the user
    /// cannot indicate what `EventLoop` they would like their futures on.
    ///
    /// Typically, it is faster to kick off a new operation on the _current_ `EventLoop` because that minimised thread
    /// switches. Hence, if situations where you don't need precise knowledge of what `EventLoop` some code is running
    /// on, use `any()` to indicate this.
    ///
    /// The rule of thumb is: If you are trying to do _load balancing_, use `next()`. If you just want to create a new
    /// future or kick off some operation, use `any()`.
    func any() -> EventLoop

<<<<<<< HEAD
#if canImport(Dispatch)
=======
>>>>>>> 0d2f7217
    /// Shuts down the eventloop gracefully. This function is clearly an outlier in that it uses a completion
    /// callback instead of an EventLoopFuture. The reason for that is that NIO's EventLoopFutures will call back on an event loop.
    /// The virtue of this function is to shut the event loop down. To work around that we call back on a DispatchQueue
    /// instead.
    @preconcurrency func shutdownGracefully(queue: DispatchQueue, _ callback: @Sendable @escaping (Error?) -> Void)
#endif

    /// Returns an `EventLoopIterator` over the `EventLoop`s in this `EventLoopGroup`.
    ///
    /// - returns: `EventLoopIterator`
    func makeIterator() -> EventLoopIterator

    /// Must crash if it's not safe to call `syncShutdownGracefully` in the current context.
    ///
    /// This method is a debug hook that can be used to override the behaviour of `syncShutdownGracefully`
    /// when called. By default it does nothing.
    func _preconditionSafeToSyncShutdown(file: StaticString, line: UInt)
}

extension EventLoopGroup {
    /// The default implementation of `any()` just returns the `next()` EventLoop but it's highly recommended to
    /// override this and return the current `EventLoop` if possible.
    public func any() -> EventLoop {
        self.next()
    }
}

#if canImport(Dispatch)
extension EventLoopGroup {
    @preconcurrency public func shutdownGracefully(_ callback: @escaping @Sendable (Error?) -> Void) {
        self.shutdownGracefully(queue: .global(), callback)
    }

    @available(*, noasync, message: "this can end up blocking the calling thread", renamed: "shutdownGracefully()")
    public func syncShutdownGracefully() throws {
        try self._syncShutdownGracefully()
    }

    private func _syncShutdownGracefully() throws {
        self._preconditionSafeToSyncShutdown(file: #fileID, line: #line)
        let error = NIOLockedValueBox<Error?>(nil)
        let semaphore = DispatchSemaphore(value: 0)
        self.shutdownGracefully { shutdownError in
            if let shutdownError = shutdownError {
                error.withLockedValue {
                    $0 = shutdownError
                }
            }
            semaphore.signal()
        }
        semaphore.wait()
        try error.withLockedValue { error in
            if let error = error {
                throw error
            }
        }
    }

    public func _preconditionSafeToSyncShutdown(file: StaticString, line: UInt) {
        return
    }
}
#endif

/// This type is intended to be used by libraries which use NIO, and offer their users either the option
/// to `.share` an existing event loop group or create (and manage) a new one (`.createNew`) and let it be
/// managed by given library and its lifecycle.
public enum NIOEventLoopGroupProvider {
    /// Use an `EventLoopGroup` provided by the user.
    /// The owner of this group is responsible for its lifecycle.
    case shared(EventLoopGroup)
    /// Create a new `EventLoopGroup` when necessary.
    /// The library which accepts this provider takes ownership of the created event loop group,
    /// and must ensure its proper shutdown when the library is being shut down.
    case createNew
}

extension NIOEventLoopGroupProvider: Sendable {}

/// Different `Error`s that are specific to `EventLoop` operations / implementations.
public enum EventLoopError: Error {
    /// An operation was executed that is not supported by the `EventLoop`
    case unsupportedOperation

    /// An scheduled task was cancelled.
    case cancelled

    /// The `EventLoop` was shutdown already.
    case shutdown

    /// Shutting down the `EventLoop` failed.
    case shutdownFailed
}

extension EventLoopError {
    @usableFromInline
    static let _cancelled: any Error = EventLoopError.cancelled
}

extension EventLoopError: CustomStringConvertible {
    public var description: String {
        switch self {
        case .unsupportedOperation:
            return "EventLoopError: the executed operation is not supported by the event loop"
        case .cancelled:
            return "EventLoopError: the scheduled task was cancelled"
        case .shutdown:
            return "EventLoopError: the event loop is shutdown"
        case .shutdownFailed:
            return "EventLoopError: failed to shutdown the event loop"
        }
    }
}<|MERGE_RESOLUTION|>--- conflicted
+++ resolved
@@ -12,7 +12,6 @@
 //
 //===----------------------------------------------------------------------===//
 
-<<<<<<< HEAD
 import NIOConcurrencyHelpers
 #if canImport(Dispatch)
 import Dispatch
@@ -20,11 +19,6 @@
 import WASILibc
 import CNIOWASI
 #endif
-=======
-import Dispatch
-import NIOConcurrencyHelpers
-
->>>>>>> 0d2f7217
 #if os(Linux)
 import CNIOLinux
 #endif  // os(Linux)
@@ -626,7 +620,6 @@
         /// and the odds that this code will still be running 530 years from now is very, very low,
         /// so as a practical matter this will never overflow.
         return UInt64(ts.tv_sec) &* 1_000_000_000 &+ UInt64(ts.tv_nsec)
-<<<<<<< HEAD
 #elseif os(WASI) 
         var ts = timespec()
         CNIOWASI_gettime(&ts)
@@ -635,9 +628,6 @@
         /// so as a practical matter this will never overflow.
         return UInt64(ts.tv_sec) &* 1_000_000_000 &+ UInt64(ts.tv_nsec)
 #else
-=======
-        #else  // os(Linux)
->>>>>>> 0d2f7217
         return DispatchTime.now().uptimeNanoseconds
         #endif  // os(Linux)
     }
@@ -1169,10 +1159,7 @@
     /// future or kick off some operation, use `any()`.
     func any() -> EventLoop
 
-<<<<<<< HEAD
 #if canImport(Dispatch)
-=======
->>>>>>> 0d2f7217
     /// Shuts down the eventloop gracefully. This function is clearly an outlier in that it uses a completion
     /// callback instead of an EventLoopFuture. The reason for that is that NIO's EventLoopFutures will call back on an event loop.
     /// The virtue of this function is to shut the event loop down. To work around that we call back on a DispatchQueue
