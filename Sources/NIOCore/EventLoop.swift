--- conflicted
+++ resolved
@@ -828,21 +828,18 @@
         line: UInt = #line,
         _ task: @escaping @Sendable () throws -> EventLoopFuture<T>
     ) -> Scheduled<T> {
-<<<<<<< HEAD
-=======
         self._flatScheduleTask(in: delay, file: file, line: line, task)
     }
 
     @usableFromInline typealias FlatScheduleTaskDelayCallback<T> = @Sendable () throws -> EventLoopFuture<T>
 
     @inlinable
-    func _flatScheduleTask<T>(
+    func _flatScheduleTask<T: Sendable>(
         in delay: TimeAmount,
         file: StaticString,
         line: UInt,
         _ task: @escaping FlatScheduleTaskDelayCallback<T>
     ) -> Scheduled<T> {
->>>>>>> b812b1b7
         let promise: EventLoopPromise<T> = self.makePromise(file: file, line: line)
         let scheduled = self.scheduleTask(in: delay, task)
 
