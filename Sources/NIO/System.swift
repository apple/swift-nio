--- conflicted
+++ resolved
@@ -97,7 +97,6 @@
 private let sysFstat: @convention(c) (CInt, UnsafeMutablePointer<stat>) -> CInt = fstat
 private let sysSendMmsg: @convention(c) (CInt, UnsafeMutablePointer<CNIOLinux_mmsghdr>?, CUnsignedInt, CInt) -> CInt = CNIOLinux_sendmmsg
 private let sysRecvMmsg: @convention(c) (CInt, UnsafeMutablePointer<CNIOLinux_mmsghdr>?, CUnsignedInt, CInt, UnsafeMutablePointer<timespec>?) -> CInt  = CNIOLinux_recvmmsg
-<<<<<<< HEAD
 private let sysCmsgFirstHdr: @convention(c) (UnsafePointer<msghdr>?) -> UnsafeMutablePointer<cmsghdr>? =
                 CNIOLinux_CMSG_FIRSTHDR
 private let sysCmsgNxtHdr: @convention(c) (UnsafeMutablePointer<msghdr>?, UnsafeMutablePointer<cmsghdr>?) ->
@@ -105,15 +104,11 @@
 private let sysCmsgData: @convention(c) (UnsafePointer<cmsghdr>?) -> UnsafePointer<UInt8>? = CNIOLinux_CMSG_DATA
 private let sysCmsgSpace: @convention(c) (size_t) -> size_t = CNIOLinux_CMSG_SPACE
 private let sysCmsgLen: @convention(c) (size_t) -> size_t = CNIOLinux_CMSG_LEN
-#else
-=======
 #elseif os(macOS) || os(iOS) || os(watchOS) || os(tvOS)
->>>>>>> 5de1e413
 private let sysFstat: @convention(c) (CInt, UnsafeMutablePointer<stat>?) -> CInt = fstat
 private let sysKevent = kevent
 private let sysSendMmsg: @convention(c) (CInt, UnsafeMutablePointer<CNIODarwin_mmsghdr>?, CUnsignedInt, CInt) -> CInt = CNIODarwin_sendmmsg
 private let sysRecvMmsg: @convention(c) (CInt, UnsafeMutablePointer<CNIODarwin_mmsghdr>?, CUnsignedInt, CInt, UnsafeMutablePointer<timespec>?) -> CInt = CNIODarwin_recvmmsg
-<<<<<<< HEAD
 private let sysCmsgFirstHdr: @convention(c) (UnsafePointer<msghdr>?) -> UnsafeMutablePointer<cmsghdr>? =
                 CNIODarwin_CMSG_FIRSTHDR
 private let sysCmsgNxtHdr: @convention(c) (UnsafePointer<msghdr>?, UnsafePointer<cmsghdr>?) ->
@@ -122,11 +117,9 @@
                 CNIODarwin_CMSG_DATA
 private let sysCmsgSpace: @convention(c) (size_t) -> size_t = CNIODarwin_CMSG_SPACE
 private let sysCmsgLen: @convention(c) (size_t) -> size_t = CNIODarwin_CMSG_LEN
-=======
 #elseif os(Windows)
 private let sysSendMmsg: @convention(c) (NIOBSDSocket.Handle, UnsafeMutablePointer<CNIOWindows_mmsghdr>?, CUnsignedInt, CInt) -> CInt = CNIOWindows_sendmmsg
 private let sysRecvMmsg: @convention(c) (NIOBSDSocket.Handle, UnsafeMutablePointer<CNIOWindows_mmsghdr>?, CUnsignedInt, CInt, UnsafeMutablePointer<timespec>?) -> CInt = CNIOWindows_recvmmsg
->>>>>>> 5de1e413
 #endif
 
 private func isUnacceptableErrno(_ code: Int32) -> Bool {
