--- conflicted
+++ resolved
@@ -52,10 +52,6 @@
         self.maxAccumulatedFrameSize = maxAccumulatedFrameSize
     }
 
-<<<<<<< HEAD
-=======
-
->>>>>>> 980bd3e6
     public func channelRead(context: ChannelHandlerContext, data: NIOAny) {
         let frame = Self.unwrapInboundIn(data)
         do {
