//===----------------------------------------------------------------------===//
//
// This source file is part of the SwiftNIO open source project
//
// Copyright (c) 2017-2021 Apple Inc. and the SwiftNIO project authors
// Licensed under Apache License v2.0
//
// See LICENSE.txt for license information
// See CONTRIBUTORS.txt for the list of SwiftNIO project authors
//
// SPDX-License-Identifier: Apache-2.0
//
//===----------------------------------------------------------------------===//
import NIOCore

/// A simple `ChannelHandler` that catches protocol errors emitted by the
/// `WebSocketFrameDecoder` and automatically generates protocol error responses.
///
/// This `ChannelHandler` provides default error handling for basic errors in the
/// WebSocket protocol, and can be used by users when custom behaviour is not required.
public final class WebSocketProtocolErrorHandler: ChannelInboundHandler {
    public typealias InboundIn = Never
    public typealias OutboundOut = WebSocketFrame

    public init() {}

    public func errorCaught(context: ChannelHandlerContext, error: Error) {
        if let error = error as? NIOWebSocketError {
            var data = context.channel.allocator.buffer(capacity: 2)
            data.write(webSocketErrorCode: WebSocketErrorCode(error))
<<<<<<< HEAD
            let frame = WebSocketFrame(
                fin: true,
                opcode: .connectionClose,
                data: data
            )
            context.writeAndFlush(self.wrapOutboundOut(frame)).whenComplete { (_: Result<Void, Error>) in
=======
            let frame = WebSocketFrame(fin: true,
                                       opcode: .connectionClose,
                                       data: data)
            context.writeAndFlush(Self.wrapOutboundOut(frame)).whenComplete { (_: Result<Void, Error>) in
>>>>>>> 980bd3e6
                context.close(promise: nil)
            }
        }

        // Regardless of whether this is an error we want to handle or not, we always
        // forward the error on to let others see it.
        context.fireErrorCaught(error)
    }
}

@available(*, unavailable)
extension WebSocketProtocolErrorHandler: Sendable {}<|MERGE_RESOLUTION|>--- conflicted
+++ resolved
@@ -28,19 +28,12 @@
         if let error = error as? NIOWebSocketError {
             var data = context.channel.allocator.buffer(capacity: 2)
             data.write(webSocketErrorCode: WebSocketErrorCode(error))
-<<<<<<< HEAD
             let frame = WebSocketFrame(
                 fin: true,
                 opcode: .connectionClose,
                 data: data
             )
-            context.writeAndFlush(self.wrapOutboundOut(frame)).whenComplete { (_: Result<Void, Error>) in
-=======
-            let frame = WebSocketFrame(fin: true,
-                                       opcode: .connectionClose,
-                                       data: data)
             context.writeAndFlush(Self.wrapOutboundOut(frame)).whenComplete { (_: Result<Void, Error>) in
->>>>>>> 980bd3e6
                 context.close(promise: nil)
             }
         }
