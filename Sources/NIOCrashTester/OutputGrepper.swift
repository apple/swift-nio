//===----------------------------------------------------------------------===//
//
// This source file is part of the SwiftNIO open source project
//
// Copyright (c) 2020-2021 Apple Inc. and the SwiftNIO project authors
// Licensed under Apache License v2.0
//
// See LICENSE.txt for license information
// See CONTRIBUTORS.txt for the list of SwiftNIO project authors
//
// SPDX-License-Identifier: Apache-2.0
//
//===----------------------------------------------------------------------===//
import NIOCore
import NIOFoundationCompat
import NIOPosix

import class Foundation.Pipe

internal struct OutputGrepper {
    internal var result: EventLoopFuture<ProgramOutput>
    internal var processOutputPipe: NIOFileHandle

    internal static func make(group: EventLoopGroup) -> OutputGrepper {
        let processToChannel = Pipe()

        let eventLoop = group.next()
        let outputPromise = eventLoop.makePromise(of: ProgramOutput.self)

        // We gotta `dup` everything because Pipe is bad and closes file descriptors on `deinit` :(
        let channelFuture = NIOPipeBootstrap(group: group)
            .channelOption(ChannelOptions.allowRemoteHalfClosure, value: true)
            .channelInitializer { channel in
                channel.eventLoop.makeCompletedFuture {
                    try channel.pipeline.syncOperations.addHandlers([
                        ByteToMessageHandler(NewlineFramer()),
                        GrepHandler(promise: outputPromise),
                    ])
                }
            }
            .takingOwnershipOfDescriptor(input: dup(processToChannel.fileHandleForReading.fileDescriptor))
        let processOutputPipe = NIOFileHandle(descriptor: dup(processToChannel.fileHandleForWriting.fileDescriptor))
        processToChannel.fileHandleForReading.closeFile()
        processToChannel.fileHandleForWriting.closeFile()
        channelFuture.cascadeFailure(to: outputPromise)
        return OutputGrepper(
            result: outputPromise.futureResult,
            processOutputPipe: processOutputPipe
        )
    }
}

typealias ProgramOutput = String

private final class GrepHandler: ChannelInboundHandler {
    typealias InboundIn = String

    private let promise: EventLoopPromise<ProgramOutput>

    init(promise: EventLoopPromise<ProgramOutput>) {
        self.promise = promise
    }

    func errorCaught(context: ChannelHandlerContext, error: Error) {
        self.promise.fail(error)
        context.close(promise: nil)
    }

    func channelRead(context: ChannelHandlerContext, data: NIOAny) {
<<<<<<< HEAD
        let line = self.unwrapInboundIn(data)
        if line.lowercased().contains("fatal error") || line.lowercased().contains("precondition failed")
            || line.lowercased().contains("assertion failed")
        {
=======
        let line = Self.unwrapInboundIn(data)
        if line.lowercased().contains("fatal error") ||
            line.lowercased().contains("precondition failed") ||
            line.lowercased().contains("assertion failed") {
>>>>>>> 980bd3e6
            self.promise.succeed(line)
            context.close(promise: nil)
        }
    }

    func userInboundEventTriggered(context: ChannelHandlerContext, event: Any) {
        if case .some(.inputClosed) = event as? ChannelEvent {
            self.promise.succeed("")
            context.close(promise: nil)
        }
    }

    func handlerRemoved(context: ChannelHandlerContext) {
        self.promise.fail(ChannelError.alreadyClosed)
    }
}

private struct NewlineFramer: ByteToMessageDecoder {
    typealias InboundOut = String

    func decode(context: ChannelHandlerContext, buffer: inout ByteBuffer) throws -> DecodingState {
        if let firstNewline = buffer.readableBytesView.firstIndex(of: UInt8(ascii: "\n")) {
            let length = firstNewline - buffer.readerIndex + 1
            context.fireChannelRead(Self.wrapInboundOut(String(buffer.readString(length: length)!.dropLast())))
            return .continue
        } else {
            return .needMoreData
        }
    }
}<|MERGE_RESOLUTION|>--- conflicted
+++ resolved
@@ -67,17 +67,10 @@
     }
 
     func channelRead(context: ChannelHandlerContext, data: NIOAny) {
-<<<<<<< HEAD
-        let line = self.unwrapInboundIn(data)
+        let line = Self.unwrapInboundIn(data)
         if line.lowercased().contains("fatal error") || line.lowercased().contains("precondition failed")
             || line.lowercased().contains("assertion failed")
         {
-=======
-        let line = Self.unwrapInboundIn(data)
-        if line.lowercased().contains("fatal error") ||
-            line.lowercased().contains("precondition failed") ||
-            line.lowercased().contains("assertion failed") {
->>>>>>> 980bd3e6
             self.promise.succeed(line)
             context.close(promise: nil)
         }
