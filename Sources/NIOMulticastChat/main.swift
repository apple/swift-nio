//===----------------------------------------------------------------------===//
//
// This source file is part of the SwiftNIO open source project
//
// Copyright (c) 2017-2021 Apple Inc. and the SwiftNIO project authors
// Licensed under Apache License v2.0
//
// See LICENSE.txt for license information
// See CONTRIBUTORS.txt for the list of SwiftNIO project authors
//
// SPDX-License-Identifier: Apache-2.0
//
//===----------------------------------------------------------------------===//
import NIOCore
import NIOPosix

/// Implements a simple chat protocol.
private final class ChatMessageDecoder: ChannelInboundHandler {
    public typealias InboundIn = AddressedEnvelope<ByteBuffer>

    public func channelRead(context: ChannelHandlerContext, data: NIOAny) {
        let envelope = Self.unwrapInboundIn(data)
        var buffer = envelope.data

        // To begin with, the chat messages are simply whole datagrams, no other length.
        guard let message = buffer.readString(length: buffer.readableBytes) else {
            print("Error: invalid string received")
            return
        }

        print("\(envelope.remoteAddress): \(message)")
    }
}

private final class ChatMessageEncoder: ChannelOutboundHandler {
    public typealias OutboundIn = AddressedEnvelope<String>
    public typealias OutboundOut = AddressedEnvelope<ByteBuffer>

    func write(context: ChannelHandlerContext, data: NIOAny, promise: EventLoopPromise<Void>?) {
        let message = Self.unwrapOutboundIn(data)
        let buffer = context.channel.allocator.buffer(string: message.data)
<<<<<<< HEAD
        context.write(
            self.wrapOutboundOut(AddressedEnvelope(remoteAddress: message.remoteAddress, data: buffer)),
            promise: promise
        )
=======
        context.write(Self.wrapOutboundOut(AddressedEnvelope(remoteAddress: message.remoteAddress, data: buffer)), promise: promise)
>>>>>>> 980bd3e6
    }
}

// We allow users to specify the interface they want to use here.
let targetDevice: NIONetworkDevice? = {
    if let interfaceAddress = CommandLine.arguments.dropFirst().first,
        let targetAddress = try? SocketAddress(ipAddress: interfaceAddress, port: 0)
    {
        for device in try! System.enumerateDevices() {
            if device.address == targetAddress {
                return device
            }
        }
        fatalError("Could not find device for \(interfaceAddress)")
    }
    return nil
}()

// For this chat protocol we temporarily squat on 224.1.0.26. This is a reserved multicast IPv4 address,
// so your machine is unlikely to have already joined this group. That helps properly demonstrate correct
// operation. We use port 7654 because, well, because why not.
let chatMulticastGroup = try! SocketAddress(ipAddress: "224.1.0.26", port: 7654)
let group = MultiThreadedEventLoopGroup(numberOfThreads: 1)

// Begin by setting up the basics of the bootstrap.
var datagramBootstrap = DatagramBootstrap(group: group)
    .channelOption(ChannelOptions.socketOption(.so_reuseaddr), value: 1)
    .channelInitializer { channel in
        channel.pipeline.addHandler(ChatMessageEncoder()).flatMap {
            channel.pipeline.addHandler(ChatMessageDecoder())
        }
    }

// We cast our channel to MulticastChannel to obtain the multicast operations.
let datagramChannel =
    try datagramBootstrap
    .bind(host: "0.0.0.0", port: 7654)
    .flatMap { channel -> EventLoopFuture<Channel> in
        let channel = channel as! MulticastChannel
        return channel.joinGroup(chatMulticastGroup, device: targetDevice).map { channel }
    }.flatMap { channel -> EventLoopFuture<Channel> in
        guard let targetDevice = targetDevice else {
            return channel.eventLoop.makeSucceededFuture(channel)
        }

        let provider = channel as! SocketOptionProvider
        switch targetDevice.address {
        case .some(.v4(let addr)):
            return provider.setIPMulticastIF(addr.address.sin_addr).map { channel }
        case .some(.v6):
            return provider.setIPv6MulticastIF(CUnsignedInt(targetDevice.interfaceIndex)).map { channel }
        case .some(.unixDomainSocket):
            preconditionFailure("Should not be possible to create a multicast socket on a unix domain socket")
        case .none:
            preconditionFailure(
                "Should not be possible to create a multicast socket on an interface without an address"
            )
        }
    }.wait()

print("Now broadcasting, happy chatting.\nPress ^D to exit.")

while let line = readLine(strippingNewline: false) {
    datagramChannel.writeAndFlush(AddressedEnvelope(remoteAddress: chatMulticastGroup, data: line), promise: nil)
}

// Close the channel.
try! datagramChannel.close().wait()
try! group.syncShutdownGracefully()<|MERGE_RESOLUTION|>--- conflicted
+++ resolved
@@ -39,14 +39,10 @@
     func write(context: ChannelHandlerContext, data: NIOAny, promise: EventLoopPromise<Void>?) {
         let message = Self.unwrapOutboundIn(data)
         let buffer = context.channel.allocator.buffer(string: message.data)
-<<<<<<< HEAD
         context.write(
-            self.wrapOutboundOut(AddressedEnvelope(remoteAddress: message.remoteAddress, data: buffer)),
+            Self.wrapOutboundOut(AddressedEnvelope(remoteAddress: message.remoteAddress, data: buffer)),
             promise: promise
         )
-=======
-        context.write(Self.wrapOutboundOut(AddressedEnvelope(remoteAddress: message.remoteAddress, data: buffer)), promise: promise)
->>>>>>> 980bd3e6
     }
 }
 
