--- conflicted
+++ resolved
@@ -42,15 +42,9 @@
 
             // Forward the data.
             let envelope = AddressedEnvelope<ByteBuffer>(remoteAddress: remoteAddress, data: buffer)
-<<<<<<< HEAD
 
-            context.writeAndFlush(self.wrapOutboundOut(envelope), promise: nil)
+            context.writeAndFlush(Self.wrapOutboundOut(envelope), promise: nil)
 
-=======
-            
-            context.writeAndFlush(Self.wrapOutboundOut(envelope), promise: nil)
-            
->>>>>>> 980bd3e6
         } catch {
             print("Could not resolve remote address")
         }
