--- conflicted
+++ resolved
@@ -12,7 +12,9 @@
 //
 //===----------------------------------------------------------------------===//
 
+#if canImport(Dispatch)
 import Dispatch
+#endif
 import NIOCore
 
 /// A DNS resolver built on top of the libc `getaddrinfo` function.
@@ -26,13 +28,6 @@
 ///
 /// This resolver is a single-use object: it can only be used to perform a single host resolution.
 
-<<<<<<< HEAD
-#if canImport(Dispatch)
-import Dispatch
-#endif
-
-=======
->>>>>>> 0d2f7217
 #if os(Linux) || os(FreeBSD) || os(Android)
 import CNIOLinux
 #endif
