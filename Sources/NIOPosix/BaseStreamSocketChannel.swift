--- conflicted
+++ resolved
@@ -26,18 +26,7 @@
         eventLoop: SelectableEventLoop,
         recvAllocator: RecvByteBufferAllocator
     ) throws {
-<<<<<<< HEAD
-#if SWIFTNIO_USE_IO_URING && os(Linux)
-        let iovecs = UnsafeMutableBufferPointer<IOVector>.allocate(capacity: NIOPosix.Socket.writevLimitIOVectors)
-        let storageRefs = UnsafeMutableBufferPointer<Unmanaged<AnyObject>>.allocate(capacity: NIOPosix.Socket.writevLimitIOVectors)
-#else
-        let iovecs = eventLoop.iovecs
-        let storageRefs = eventLoop.storageRefs
-#endif
-        self.pendingWrites = PendingStreamWritesManager(iovecs: iovecs, storageRefs: storageRefs)
-=======
         self.pendingWrites = PendingStreamWritesManager(bufferPool: eventLoop.bufferPool)
->>>>>>> 39047aec
         self.connectTimeoutScheduled = nil
         try super.init(
             socket: socket,
