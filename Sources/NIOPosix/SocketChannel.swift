--- conflicted
+++ resolved
@@ -439,23 +439,13 @@
         }
 
 #if SWIFTNIO_USE_IO_URING && os(Linux)
-        let msgs = UnsafeMutableBufferPointer<MMsgHdr>.allocate(capacity: 1)
-        let addresses = UnsafeMutableBufferPointer<sockaddr_storage>.allocate(capacity: 1)
         let controlMessageStorage = UnsafeControlMessageStorage.allocate(msghdrCount: 1)
 #else
-        let msgs = eventLoop.msgs
-        let addresses = eventLoop.addresses
         let controlMessageStorage = eventLoop.controlMessageStorage
 #endif
         self.pendingWrites = PendingDatagramWritesManager(bufferPool: eventLoop.bufferPool,
-<<<<<<< HEAD
-                                                          msgs: msgs,
-                                                          addresses: addresses,
+                                                          msgBufferPool: eventLoop.msgBufferPool,
                                                           controlMessageStorage: controlMessageStorage)
-=======
-                                                          msgBufferPool: eventLoop.msgBufferPool,
-                                                          controlMessageStorage: eventLoop.controlMessageStorage)
->>>>>>> 8193940b
 
         try super.init(
             socket: socket,
@@ -470,23 +460,13 @@
         self.vectorReadManager = nil
         try socket.setNonBlocking()
 #if SWIFTNIO_USE_IO_URING && os(Linux)
-        let msgs = UnsafeMutableBufferPointer<MMsgHdr>.allocate(capacity: 1)
-        let addresses = UnsafeMutableBufferPointer<sockaddr_storage>.allocate(capacity: 1)
         let controlMessageStorage = UnsafeControlMessageStorage.allocate(msghdrCount: 1)
 #else
-        let msgs = eventLoop.msgs
-        let addresses = eventLoop.addresses
         let controlMessageStorage = eventLoop.controlMessageStorage
 #endif
         self.pendingWrites = PendingDatagramWritesManager(bufferPool: eventLoop.bufferPool,
-<<<<<<< HEAD
-                                                          msgs: msgs,
-                                                          addresses: addresses,
+                                                          msgBufferPool: eventLoop.msgBufferPool,
                                                           controlMessageStorage: controlMessageStorage)
-=======
-                                                          msgBufferPool: eventLoop.msgBufferPool,
-                                                          controlMessageStorage: eventLoop.controlMessageStorage)
->>>>>>> 8193940b
         try super.init(
             socket: socket,
             parent: parent,
