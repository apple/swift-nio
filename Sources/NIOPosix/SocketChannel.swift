//===----------------------------------------------------------------------===//
//
// This source file is part of the SwiftNIO open source project
//
// Copyright (c) 2017-2021 Apple Inc. and the SwiftNIO project authors
// Licensed under Apache License v2.0
//
// See LICENSE.txt for license information
// See CONTRIBUTORS.txt for the list of SwiftNIO project authors
//
// SPDX-License-Identifier: Apache-2.0
//
//===----------------------------------------------------------------------===//
import NIOCore

#if os(Windows)
import let WinSDK.ECONNABORTED
import let WinSDK.ECONNREFUSED
import let WinSDK.EMFILE
import let WinSDK.ENFILE
import let WinSDK.ENOBUFS
import let WinSDK.ENOMEM
import let WinSDK.INADDR_ANY

import struct WinSDK.ip_mreq
import struct WinSDK.ipv6_mreq
import struct WinSDK.socklen_t
#endif

extension ByteBuffer {
    mutating func withMutableWritePointer(body: (UnsafeMutableRawBufferPointer) throws -> IOResult<Int>) rethrows -> IOResult<Int> {
        var singleResult: IOResult<Int>!
        _ = try self.writeWithUnsafeMutableBytes(minimumWritableBytes: 0) { ptr in
            let localWriteResult = try body(ptr)
            singleResult = localWriteResult
            switch localWriteResult {
            case .processed(let written):
                return written
            case .wouldBlock(let written):
                return written
            }
        }
        return singleResult
    }
}

/// A `Channel` for a client socket.
///
/// - note: All operations on `SocketChannel` are thread-safe.
final class SocketChannel: BaseStreamSocketChannel<Socket> {
    private var connectTimeout: TimeAmount? = nil

    init(eventLoop: SelectableEventLoop, protocolFamily: NIOBSDSocket.ProtocolFamily, enableMPTCP: Bool = false) throws {
        var protocolSubtype = NIOBSDSocket.ProtocolSubtype.default
        if enableMPTCP {
            guard let subtype = NIOBSDSocket.ProtocolSubtype.mptcp else {
                throw ChannelError.operationUnsupported
            }
            protocolSubtype = subtype
        }
        let socket = try Socket(protocolFamily: protocolFamily, type: .stream, protocolSubtype: protocolSubtype, setNonBlocking: true)
        try super.init(socket: socket, parent: nil, eventLoop: eventLoop, recvAllocator: AdaptiveRecvByteBufferAllocator())
    }

    init(eventLoop: SelectableEventLoop, socket: NIOBSDSocket.Handle) throws {
        let sock = try Socket(socket: socket, setNonBlocking: true)
        try super.init(socket: sock, parent: nil, eventLoop: eventLoop, recvAllocator: AdaptiveRecvByteBufferAllocator())
    }

    init(socket: Socket, parent: Channel? = nil, eventLoop: SelectableEventLoop) throws {
        try super.init(socket: socket, parent: parent, eventLoop: eventLoop, recvAllocator: AdaptiveRecvByteBufferAllocator())
    }

    override func setOption0<Option: ChannelOption>(_ option: Option, value: Option.Value) throws {
        self.eventLoop.assertInEventLoop()

        guard isOpen else {
            throw ChannelError.ioOnClosedChannel
        }

        switch option {
        case _ as ChannelOptions.Types.ConnectTimeoutOption:
            connectTimeout = value as? TimeAmount
        default:
            try super.setOption0(option, value: value)
        }
    }

    override func getOption0<Option: ChannelOption>(_ option: Option) throws -> Option.Value {
        self.eventLoop.assertInEventLoop()

        guard isOpen else {
            throw ChannelError.ioOnClosedChannel
        }

        switch option {
        case _ as ChannelOptions.Types.ConnectTimeoutOption:
            return connectTimeout as! Option.Value
        default:
            return try super.getOption0(option)
        }
    }

    func registrationFor(interested: SelectorEventSet, registrationID: SelectorRegistrationID) -> NIORegistration {
        return NIORegistration(channel: .socketChannel(self),
                               interested: interested,
                               registrationID: registrationID)
    }

    override func connectSocket(to address: SocketAddress) throws -> Bool {
        if try self.socket.connect(to: address) {
            return true
        }
        if let timeout = connectTimeout {
            connectTimeoutScheduled = eventLoop.scheduleTask(in: timeout) { () -> Void in
                if self.pendingConnect != nil {
                    // The connection was still not established, close the Channel which will also fail the pending promise.
                    self.close0(error: ChannelError.connectTimeout(timeout), mode: .all, promise: nil)
                }
            }
        }

        return false
    }

    override func finishConnectSocket() throws {
        if let scheduled = self.connectTimeoutScheduled {
            // Connection established so cancel the previous scheduled timeout.
            self.connectTimeoutScheduled = nil
            scheduled.cancel()
        }
        try self.socket.finishConnect()
    }

    override func register(selector: Selector<NIORegistration>, interested: SelectorEventSet) throws {
        try selector.register(selectable: self.socket,
                              interested: interested,
                              makeRegistration: self.registrationFor)
    }

    override func deregister(selector: Selector<NIORegistration>, mode: CloseMode) throws {
        assert(mode == .all)
        try selector.deregister(selectable: self.socket)
    }

    override func reregister(selector: Selector<NIORegistration>, interested: SelectorEventSet) throws {
        try selector.reregister(selectable: self.socket, interested: interested)
    }

    override func writeAsync(selector: Selector<NIORegistration>, pointer: UnsafeRawBufferPointer) throws {
        try selector.writeAsync(selectable: self.socket, pointer: pointer)
    }

    override func writeAsync(selector: Selector<NIORegistration>, iovecs: UnsafeBufferPointer<IOVector>) throws {
        try selector.writeAsync(selectable: self.socket, iovecs: iovecs)
    }

    override func sendFileAsync(selector: Selector<NIORegistration>, src: CInt, offset: Int64, count: UInt32) throws {
        try selector.sendFileAsync(selectable: self.socket, src: src, offset: offset, count: count)
    }
}

/// A `Channel` for a server socket.
///
/// - note: All operations on `ServerSocketChannel` are thread-safe.
final class ServerSocketChannel: BaseSocketChannel<ServerSocket> {

    private var backlog: Int32 = 128
    private let group: EventLoopGroup

    /// The server socket channel is never writable.
    // This is `Channel` API so must be thread-safe.
    override public var isWritable: Bool { return false }

    convenience init(eventLoop: SelectableEventLoop, group: EventLoopGroup, protocolFamily: NIOBSDSocket.ProtocolFamily, enableMPTCP: Bool = false) throws {
        var protocolSubtype = NIOBSDSocket.ProtocolSubtype.default
        if enableMPTCP {
            guard let subtype = NIOBSDSocket.ProtocolSubtype.mptcp else {
                throw ChannelError.operationUnsupported
            }
            protocolSubtype = subtype
        }
        try self.init(serverSocket: try ServerSocket(protocolFamily: protocolFamily, protocolSubtype: protocolSubtype, setNonBlocking: true), eventLoop: eventLoop, group: group)
    }

    init(serverSocket: ServerSocket, eventLoop: SelectableEventLoop, group: EventLoopGroup) throws {
        self.group = group
        try super.init(
            socket: serverSocket,
            parent: nil,
            eventLoop: eventLoop,
            recvAllocator: AdaptiveRecvByteBufferAllocator(),
            supportReconnect: false
        )
    }

    convenience init(socket: NIOBSDSocket.Handle, eventLoop: SelectableEventLoop, group: EventLoopGroup) throws {
        let sock = try ServerSocket(socket: socket, setNonBlocking: true)
        try self.init(serverSocket: sock, eventLoop: eventLoop, group: group)
        try self.socket.listen(backlog: backlog)
    }

    func registrationFor(interested: SelectorEventSet, registrationID: SelectorRegistrationID) -> NIORegistration {
        return NIORegistration(channel: .serverSocketChannel(self),
                               interested: interested,
                               registrationID: registrationID)
    }

    override func setOption0<Option: ChannelOption>(_ option: Option, value: Option.Value) throws {
        self.eventLoop.assertInEventLoop()

        guard isOpen else {
            throw ChannelError.ioOnClosedChannel
        }

        switch option {
        case _ as ChannelOptions.Types.BacklogOption:
            backlog = value as! Int32
        default:
            try super.setOption0(option, value: value)
        }
    }

    override func getOption0<Option: ChannelOption>(_ option: Option) throws -> Option.Value {
        self.eventLoop.assertInEventLoop()

        guard isOpen else {
            throw ChannelError.ioOnClosedChannel
        }

        switch option {
        case _ as ChannelOptions.Types.BacklogOption:
            return backlog as! Option.Value
        default:
            return try super.getOption0(option)
        }
    }

    override public func bind0(to address: SocketAddress, promise: EventLoopPromise<Void>?) {
        self.eventLoop.assertInEventLoop()

        guard self.isOpen else {
            promise?.fail(ChannelError.ioOnClosedChannel)
            return
        }

        guard self.isRegistered else {
            promise?.fail(ChannelError.inappropriateOperationForState)
            return
        }

        let p = eventLoop.makePromise(of: Void.self)
        p.futureResult.map {
            // It's important to call the methods before we actually notify the original promise for ordering reasons.
            self.becomeActive0(promise: promise)
        }.whenFailure{ error in
            promise?.fail(error)
        }
        executeAndComplete(p) {
            try socket.bind(to: address)
            self.updateCachedAddressesFromSocket(updateRemote: false)
            try self.socket.listen(backlog: backlog)
        }
    }

    override func connectSocket(to address: SocketAddress) throws -> Bool {
        throw ChannelError.operationUnsupported
    }

    override func finishConnectSocket() throws {
        throw ChannelError.operationUnsupported
    }

    override func readFromSocket() throws -> ReadResult {
        var result = ReadResult.none
        for _ in 1...maxMessagesPerRead {
            guard self.isOpen else {
                throw ChannelError.eof
            }
            if let accepted = try self.socket.accept(setNonBlocking: true) {
                readPending = false
                result = .some
                do {
                    let chan = try SocketChannel(socket: accepted,
                                                 parent: self,
                                                 eventLoop: group.next() as! SelectableEventLoop)
                    assert(self.isActive)
                    self.pipeline.syncOperations.fireChannelRead(NIOAny(chan))
                } catch {
                    try? accepted.close()
                    throw error
                }
            } else {
                break
            }
        }
        return result
    }

    override func shouldCloseOnReadError(_ err: Error) -> Bool {
        if err is NIOFcntlFailedError {
            // See:
            // - https://github.com/apple/swift-nio/issues/1030
            // - https://github.com/apple/swift-nio/issues/1598
            // on Darwin, fcntl(fd, F_SETFL, O_NONBLOCK) or fcntl(fd, F_SETNOSIGPIPE)
            // sometimes returns EINVAL...
            return false
        }
        guard let err = err as? IOError else { return true }

        switch err.errnoCode {
        case ECONNABORTED,
             EMFILE,
             ENFILE,
             ENOBUFS,
             ENOMEM:
            // These are errors we may be able to recover from. The user may just want to stop accepting connections for example
            // or provide some other means of back-pressure. This could be achieved by a custom ChannelDuplexHandler.
            return false
        default:
            return true
        }
    }

    override func cancelWritesOnClose(error: Error) {
        // No writes to cancel.
        return
    }

    override public func channelRead0(_ data: NIOAny) {
        self.eventLoop.assertInEventLoop()

        let ch = self.unwrapData(data, as: SocketChannel.self)
        ch.eventLoop.execute {
            ch.register().flatMapThrowing {
                guard ch.isOpen else {
                    throw ChannelError.ioOnClosedChannel
                }
                ch.becomeActive0(promise: nil)
            }.whenFailure { error in
                ch.close(promise: nil)
            }
        }
    }

    override func hasFlushedPendingWrites() -> Bool {
        return false
    }

    override func bufferPendingWrite(data: NIOAny, promise: EventLoopPromise<Void>?) {
        promise?.fail(ChannelError.operationUnsupported)
    }

    override func markFlushPoint() {
        // We do nothing here: flushes are no-ops.
    }

    override func flushNowAsync() {
        // We do nothing here
    }

    override func flushNow() -> IONotificationState {
        return IONotificationState.unregister
    }

    override func register(selector: Selector<NIORegistration>, interested: SelectorEventSet) throws {
        try selector.register(selectable: self.socket,
                              interested: interested,
                              makeRegistration: self.registrationFor)
    }

    override func deregister(selector: Selector<NIORegistration>, mode: CloseMode) throws {
        assert(mode == .all)
        try selector.deregister(selectable: self.socket)
    }

    override func reregister(selector: Selector<NIORegistration>, interested: SelectorEventSet) throws {
        try selector.reregister(selectable: self.socket, interested: interested)
    }
}

/// A channel used with datagram sockets.
///
/// Currently, it does not support connected mode which is well worth adding.
final class DatagramChannel: BaseSocketChannel<Socket> {
    private var reportExplicitCongestionNotifications = false
    private var receivePacketInfo = false

    // Guard against re-entrance of flushNow() method.
    private let pendingWrites: PendingDatagramWritesManager

    /// Support for vector reads, if enabled.
    private var vectorReadManager: Optional<DatagramVectorReadManager>
    // This is `Channel` API so must be thread-safe.
    override public var isWritable: Bool {
        return pendingWrites.isWritable
    }

    override var isOpen: Bool {
        self.eventLoop.assertInEventLoop()
        assert(super.isOpen == self.pendingWrites.isOpen)
        return super.isOpen
    }

    convenience init(eventLoop: SelectableEventLoop, socket: NIOBSDSocket.Handle) throws {
        let socket = try Socket(socket: socket)

        do {
            try self.init(socket: socket, eventLoop: eventLoop)
        } catch {
            try? socket.close()
            throw error
        }
    }

    deinit {
        if var vectorReadManager = self.vectorReadManager {
            vectorReadManager.deallocate()
        }
    }

    init(
        eventLoop: SelectableEventLoop,
        protocolFamily: NIOBSDSocket.ProtocolFamily,
        protocolSubtype: NIOBSDSocket.ProtocolSubtype,
        socketType: NIOBSDSocket.SocketType = .datagram
    ) throws {
        self.vectorReadManager = nil
        let socket = try Socket(
            protocolFamily: protocolFamily,
            type: socketType,
            protocolSubtype: protocolSubtype
        )
        do {
            try socket.setNonBlocking()
        } catch let err {
            try? socket.close()
            throw err
        }

#if SWIFTNIO_USE_IO_URING && os(Linux)
        let controlMessageStorage = UnsafeControlMessageStorage.allocate(msghdrCount: 1)
#else
        let controlMessageStorage = eventLoop.controlMessageStorage
#endif
        self.pendingWrites = PendingDatagramWritesManager(bufferPool: eventLoop.bufferPool,
<<<<<<< HEAD
                                                          msgBufferPool: eventLoop.msgBufferPool,
                                                          controlMessageStorage: controlMessageStorage)
=======
                                                          msgBufferPool: eventLoop.msgBufferPool)
>>>>>>> 6213ba7a

        try super.init(
            socket: socket,
            parent: nil,
            eventLoop: eventLoop,
            recvAllocator: FixedSizeRecvByteBufferAllocator(capacity: 2048),
            supportReconnect: true
        )
    }

    init(socket: Socket, parent: Channel? = nil, eventLoop: SelectableEventLoop) throws {
        self.vectorReadManager = nil
        try socket.setNonBlocking()
#if SWIFTNIO_USE_IO_URING && os(Linux)
        let controlMessageStorage = UnsafeControlMessageStorage.allocate(msghdrCount: 1)
#else
        let controlMessageStorage = eventLoop.controlMessageStorage
#endif
        self.pendingWrites = PendingDatagramWritesManager(bufferPool: eventLoop.bufferPool,
<<<<<<< HEAD
                                                          msgBufferPool: eventLoop.msgBufferPool,
                                                          controlMessageStorage: controlMessageStorage)
=======
                                                          msgBufferPool: eventLoop.msgBufferPool)
>>>>>>> 6213ba7a
        try super.init(
            socket: socket,
            parent: parent,
            eventLoop: eventLoop,
            recvAllocator: FixedSizeRecvByteBufferAllocator(capacity: 2048),
            supportReconnect: true
        )
    }

    // MARK: Datagram Channel overrides required by BaseSocketChannel

    override func setOption0<Option: ChannelOption>(_ option: Option, value: Option.Value) throws {
        self.eventLoop.assertInEventLoop()

        guard isOpen else {
            throw ChannelError.ioOnClosedChannel
        }

        switch option {
        case _ as ChannelOptions.Types.WriteSpinOption:
            pendingWrites.writeSpinCount = value as! UInt
        case _ as ChannelOptions.Types.WriteBufferWaterMarkOption:
            pendingWrites.waterMark = value as! ChannelOptions.Types.WriteBufferWaterMark
        case _ as ChannelOptions.Types.DatagramVectorReadMessageCountOption:
            // We only support vector reads on these OSes. Let us know if there's another OS with this syscall!
            #if os(Linux) || os(FreeBSD) || os(Android)
            self.vectorReadManager.updateMessageCount(value as! Int)
            #else
            break
            #endif
        case _ as ChannelOptions.Types.ExplicitCongestionNotificationsOption:
            let valueAsInt: CInt = value as! Bool ? 1 : 0
            switch self.localAddress?.protocol {
            case .some(.inet):
                self.reportExplicitCongestionNotifications = true
                try self.socket.setOption(level: .ip,
                                          name: .ip_recv_tos,
                                          value: valueAsInt)
            case .some(.inet6):
                self.reportExplicitCongestionNotifications = true
                try self.socket.setOption(level: .ipv6,
                                          name: .ipv6_recv_tclass,
                                          value: valueAsInt)
            default:
                // Explicit congestion notification is only supported for IP
                throw ChannelError.operationUnsupported
            }
        case _ as ChannelOptions.Types.ReceivePacketInfo:
            let valueAsInt: CInt = value as! Bool ? 1 : 0
            switch self.localAddress?.protocol {
            case .some(.inet):
                self.receivePacketInfo = true
                try self.socket.setOption(level: .ip,
                                          name: .ip_recv_pktinfo,
                                          value: valueAsInt)
            case .some(.inet6):
                self.receivePacketInfo = true
                try self.socket.setOption(level: .ipv6,
                                          name: .ipv6_recv_pktinfo,
                                          value: valueAsInt)
            default:
                // Receiving packet info is only supported for IP
                throw ChannelError.operationUnsupported
            }
        case _ as ChannelOptions.Types.DatagramSegmentSize:
            guard System.supportsUDPSegmentationOffload else {
                throw ChannelError.operationUnsupported
            }
            let segmentSize = value as! ChannelOptions.Types.DatagramSegmentSize.Value
            try self.socket.setUDPSegmentSize(segmentSize)
        case _ as ChannelOptions.Types.DatagramReceiveOffload:
            guard System.supportsUDPReceiveOffload else {
                throw ChannelError.operationUnsupported
            }
            let enable = value as! ChannelOptions.Types.DatagramReceiveOffload.Value
            try self.socket.setUDPReceiveOffload(enable)
        default:
            try super.setOption0(option, value: value)
        }
    }

    override func getOption0<Option: ChannelOption>(_ option: Option) throws -> Option.Value {
        self.eventLoop.assertInEventLoop()

        guard isOpen else {
            throw ChannelError.ioOnClosedChannel
        }

        switch option {
        case _ as ChannelOptions.Types.WriteSpinOption:
            return pendingWrites.writeSpinCount as! Option.Value
        case _ as ChannelOptions.Types.WriteBufferWaterMarkOption:
            return pendingWrites.waterMark as! Option.Value
        case _ as ChannelOptions.Types.DatagramVectorReadMessageCountOption:
            return (self.vectorReadManager?.messageCount ?? 0) as! Option.Value
        case _ as ChannelOptions.Types.ExplicitCongestionNotificationsOption:
            switch self.localAddress?.protocol {
            case .some(.inet):
                return try (self.socket.getOption(level: .ip,
                                                  name: .ip_recv_tos) != 0) as! Option.Value
            case .some(.inet6):
                return try (self.socket.getOption(level: .ipv6,
                                                  name: .ipv6_recv_tclass) != 0) as! Option.Value
            default:
                // Explicit congestion notification is only supported for IP
                throw ChannelError.operationUnsupported
            }
        case _ as ChannelOptions.Types.ReceivePacketInfo:
            switch self.localAddress?.protocol {
            case .some(.inet):
                return try (self.socket.getOption(level: .ip,
                                                  name: .ip_recv_pktinfo) != 0) as! Option.Value
            case .some(.inet6):
                return try (self.socket.getOption(level: .ipv6,
                                                  name: .ipv6_recv_pktinfo) != 0) as! Option.Value
            default:
                // Receiving packet info is only supported for IP
                throw ChannelError.operationUnsupported
            }
        case _ as ChannelOptions.Types.DatagramSegmentSize:
            guard System.supportsUDPSegmentationOffload else {
                throw ChannelError.operationUnsupported
            }
            return try self.socket.getUDPSegmentSize() as! Option.Value
        case _ as ChannelOptions.Types.DatagramReceiveOffload:
            guard System.supportsUDPReceiveOffload else {
                throw ChannelError.operationUnsupported
            }
            return try self.socket.getUDPReceiveOffload() as! Option.Value
        default:
            return try super.getOption0(option)
        }
    }

    func registrationFor(interested: SelectorEventSet, registrationID: SelectorRegistrationID) -> NIORegistration {
        return NIORegistration(channel: .datagramChannel(self),
                               interested: interested,
                               registrationID: registrationID)
    }

    override func connectSocket(to address: SocketAddress) throws -> Bool {
        // TODO: this could be a channel option to do other things instead here, e.g. fail the connect
        if !self.pendingWrites.isEmpty {
            self.pendingWrites.failAll(
                error: IOError(
                    errnoCode: EISCONN,
                    reason: "Socket was connected before flushing pending write."),
                close: false)
        }
        if try self.socket.connect(to: address) {
            self.pendingWrites.markConnected(to: address)
            return true
        } else {
            preconditionFailure("Connect of datagram socket did not complete synchronously.")
        }
    }

    override func finishConnectSocket() throws {
        // This is not required for connected datagram channels connect is a synchronous operation.
        throw ChannelError.operationUnsupported
    }

    override func readFromSocket() throws -> ReadResult {
        if self.vectorReadManager != nil {
            return try self.vectorReadFromSocket()
        } else if self.reportExplicitCongestionNotifications || self.receivePacketInfo {
            let pooledMsgBuffer = self.selectableEventLoop.msgBufferPool.get()
            defer { self.selectableEventLoop.msgBufferPool.put(pooledMsgBuffer) }
            return try pooledMsgBuffer.withUnsafePointers { _, _, controlMessageStorage in
                return try self.singleReadFromSocket(controlBytesBuffer: controlMessageStorage[0])
            }
        } else {
            return try self.singleReadFromSocket(controlBytesBuffer: UnsafeMutableRawBufferPointer(start: nil, count: 0))
        }
    }

    private func singleReadFromSocket(controlBytesBuffer: UnsafeMutableRawBufferPointer) throws -> ReadResult {
        var rawAddress = sockaddr_storage()
        var rawAddressLength = socklen_t(MemoryLayout<sockaddr_storage>.size)
        var readResult = ReadResult.none

        for _ in 1...self.maxMessagesPerRead {
            guard self.isOpen else {
                throw ChannelError.eof
            }

            var controlBytes = UnsafeReceivedControlBytes(controlBytesBuffer: controlBytesBuffer)

            let (buffer, result) = try self.recvBufferPool.buffer(allocator: self.allocator) { buffer in
                return try buffer.withMutableWritePointer { pointer in
                    try self.socket.recvmsg(pointer: pointer,
                                            storage: &rawAddress,
                                            storageLen: &rawAddressLength,
                                            controlBytes: &controlBytes)
                }
            }

            switch result {
            case .processed(let bytesRead):
                assert(self.isOpen)
                self.recvBufferPool.record(actualReadBytes: bytesRead)
                readPending = false

                let metadata: AddressedEnvelope<ByteBuffer>.Metadata?
                if self.reportExplicitCongestionNotifications || self.receivePacketInfo,
                   let controlMessagesReceived = controlBytes.receivedControlMessages {
                    metadata = .init(from: controlMessagesReceived)
                } else {
                    metadata = nil
                }

                let msg = AddressedEnvelope(remoteAddress: rawAddress.convert(),
                                            data: buffer,
                                            metadata: metadata)
                assert(self.isActive)
                self.pipeline.syncOperations.fireChannelRead(NIOAny(msg))
                readResult = .some
            case .wouldBlock(let bytesRead):
                assert(bytesRead == 0)
                return readResult
            }
        }
        return readResult
    }

    private func vectorReadFromSocket() throws -> ReadResult {
        #if os(Linux) || os(FreeBSD) || os(Android)
        var readResult = ReadResult.none

        readLoop: for _ in 1...self.maxMessagesPerRead {
            guard self.isOpen else {
                throw ChannelError.eof
            }
            guard let vectorReadManager = self.vectorReadManager else {
                // The vector read manager went away. This happens if users unset the vector read manager
                // during channelRead. It's unlikely, but we tolerate it by aborting the read early.
                break readLoop
            }

            let (_, result) = try self.recvBufferPool.buffer(allocator: self.allocator) { buffer -> DatagramVectorReadManager.ReadResult in
                // This force-unwrap is safe, as we checked whether this is nil in the caller.
                try vectorReadManager.readFromSocket(
                    socket: self.socket,
                    buffer: &buffer,
                    parseControlMessages: self.reportExplicitCongestionNotifications || self.receivePacketInfo)
            }

            switch result {
            case .some(let results, let totalRead):
                assert(self.isOpen)
                assert(self.isActive)

                self.recvBufferPool.record(actualReadBytes: totalRead)
                readPending = false

                var messageIterator = results.makeIterator()
                while self.isActive, let message = messageIterator.next() {
                    pipeline.fireChannelRead(NIOAny(message))
                }

                readResult = .some
            case .none:
                break readLoop
            }
        }

        return readResult
        #else
        fatalError("Cannot perform vector reads on this operating system")
        #endif
    }

    override func shouldCloseOnReadError(_ err: Error) -> Bool {
        guard let err = err as? IOError else { return true }

        switch err.errnoCode {
        // ECONNREFUSED can happen on linux if the previous sendto(...) failed.
        // See also:
        // -    https://bugzilla.redhat.com/show_bug.cgi?id=1375
        // -    https://lists.gt.net/linux/kernel/39575
        case ECONNREFUSED,
             ENOMEM:
            // These are errors we may be able to recover from.
            return false
        default:
            return true
        }
    }

    /// Buffer a write in preparation for a flush.
    ///
    /// When the channel is unconnected, `data` _must_ be of type `AddressedEnvelope<ByteBuffer>`.
    ///
    /// When the channel is connected, `data` _should_ be of type `ByteBuffer`, but _may_ be of type
    /// `AddressedEnvelope<ByteBuffer>` to allow users to provide protocol control messages via
    /// `AddressedEnvelope.metadata`. In this case, `AddressedEnvelope.remoteAddress` _must_ match
    /// the address of the connected peer.
    override func bufferPendingWrite(data: NIOAny, promise: EventLoopPromise<Void>?) {
        if let envelope = self.tryUnwrapData(data, as: AddressedEnvelope<ByteBuffer>.self) {
            return bufferPendingAddressedWrite(envelope: envelope, promise: promise)
        }
        // If it's not an `AddressedEnvelope` then it must be a `ByteBuffer` so we let the common
        // `unwrapData(_:as:)` throw the fatal error if it's some other type.
        let data = self.unwrapData(data, as: ByteBuffer.self)
        return bufferPendingUnaddressedWrite(data: data, promise: promise)
    }

    /// Buffer a write in preparation for a flush.
    private func bufferPendingUnaddressedWrite(data: ByteBuffer, promise: EventLoopPromise<Void>?) {
        // It is only appropriate to not use an AddressedEnvelope if the socket is connected.
        guard self.remoteAddress != nil else {
            promise?.fail(DatagramChannelError.WriteOnUnconnectedSocketWithoutAddress())
            return
        }

        if !self.pendingWrites.add(data: data, promise: promise) {
            assert(self.isActive)
            self.pipeline.syncOperations.fireChannelWritabilityChanged()
        }
    }

    /// Buffer a write in preparation for a flush.
    private func bufferPendingAddressedWrite(envelope: AddressedEnvelope<ByteBuffer>, promise: EventLoopPromise<Void>?) {
        // If the socket is connected, check the remote provided matches the connected address.
        if let connectedRemoteAddress = self.remoteAddress {
            guard envelope.remoteAddress == connectedRemoteAddress else {
                promise?.fail(DatagramChannelError.WriteOnConnectedSocketWithInvalidAddress(
                    envelopeRemoteAddress: envelope.remoteAddress,
                    connectedRemoteAddress: connectedRemoteAddress))
                return
            }
        }

        if !self.pendingWrites.add(envelope: envelope, promise: promise) {
            assert(self.isActive)
            self.pipeline.syncOperations.fireChannelWritabilityChanged()
        }
    }

    override final func hasFlushedPendingWrites() -> Bool {
        return self.pendingWrites.isFlushPending
    }

    /// Mark a flush point. This is called when flush is received, and instructs
    /// the implementation to record the flush.
    override func markFlushPoint() {
        // Even if writable() will be called later by the EventLoop we still need to mark the flush checkpoint so we are sure all the flushed messages
        // are actually written once writable() is called.
        self.pendingWrites.markFlushCheckpoint()
    }

    /// Called when closing, to instruct the specific implementation to discard all pending
    /// writes.
    override func cancelWritesOnClose(error: Error) {
        self.pendingWrites.failAll(error: error, close: true)
    }

    override func writeToSocketAsync() throws {
        try self.pendingWrites.triggerAsnycWriteOperation { msghdr in
            try self.selectableEventLoop.sendmsgAsync(channel: self, msghdr: msghdr)
        }
    }

    func sendmsgAsync(selector: Selector<NIORegistration>, msghdr: UnsafePointer<msghdr>) throws {
        try selector.sendmsgAsync(selectable: self.socket, msghdr: msghdr)
    }

    func didAsyncWrite(result: Int32) {
        let (writabilityChange, flushAgain) = self.pendingWrites.didAsyncWrite(written: result)
        if writabilityChange {
            self.pipeline.syncOperations.fireChannelWritabilityChanged()
        }
        if flushAgain {
            self.flushNowAsync()
        }
    }

    override func writeToSocket() throws -> OverallWriteResult {
        let result = try self.pendingWrites.triggerAppropriateWriteOperations(
            scalarWriteOperation: { (ptr, destinationPtr, destinationSize, metadata) in
                let msgBuffer = self.selectableEventLoop.msgBufferPool.get()
                defer { self.selectableEventLoop.msgBufferPool.put(msgBuffer) }
                return try msgBuffer.withUnsafePointers { _, _, controlMessageStorage in
                    var controlBytes = UnsafeOutboundControlBytes(controlBytes: controlMessageStorage[0])
                    controlBytes.appendExplicitCongestionState(metadata: metadata,
                                                            protocolFamily: self.localAddress?.protocol)
                    return try self.socket.sendmsg(pointer: ptr,
                                                   destinationPtr: destinationPtr,
                                                   destinationSize: destinationSize,
                                                   controlBytes: controlBytes.validControlBytes)
                }
            },
            vectorWriteOperation: { msgs in
                return try self.socket.sendmmsg(msgs: msgs)
            }
        )
        return result
    }

    // MARK: Datagram Channel overrides not required by BaseSocketChannel

    override func bind0(to address: SocketAddress, promise: EventLoopPromise<Void>?) {
        self.eventLoop.assertInEventLoop()
        guard self.isRegistered else {
            promise?.fail(ChannelError.inappropriateOperationForState)
            return
        }
        do {
            try socket.bind(to: address)
            self.updateCachedAddressesFromSocket(updateRemote: false)
            becomeActive0(promise: promise)
        } catch let err {
            promise?.fail(err)
        }
    }

    override func register(selector: Selector<NIORegistration>, interested: SelectorEventSet) throws {
        try selector.register(selectable: self.socket,
                              interested: interested,
                              makeRegistration: self.registrationFor)
    }

    override func deregister(selector: Selector<NIORegistration>, mode: CloseMode) throws {
        assert(mode == .all)
        try selector.deregister(selectable: self.socket)
    }

    override func reregister(selector: Selector<NIORegistration>, interested: SelectorEventSet) throws {
        try selector.reregister(selectable: self.socket, interested: interested)
    }
}

extension SocketChannel: CustomStringConvertible {
    var description: String {
        return "SocketChannel { \(self.socketDescription), active = \(self.isActive), localAddress = \(self.localAddress.debugDescription), remoteAddress = \(self.remoteAddress.debugDescription) }"
    }
}

extension ServerSocketChannel: CustomStringConvertible {
    var description: String {
        return "ServerSocketChannel { \(self.socketDescription), active = \(self.isActive), localAddress = \(self.localAddress.debugDescription), remoteAddress = \(self.remoteAddress.debugDescription) }"
    }
}

extension DatagramChannel: CustomStringConvertible {
    var description: String {
        return "DatagramChannel { \(self.socketDescription), active = \(self.isActive), localAddress = \(self.localAddress.debugDescription), remoteAddress = \(self.remoteAddress.debugDescription) }"
    }
}

extension DatagramChannel: MulticastChannel {
    /// The socket options for joining and leaving multicast groups are very similar.
    /// This enum allows us to write a single function to do all the work, and then
    /// at the last second pull out the correct socket option name.
    private enum GroupOperation {
        /// Join a multicast group.
        case join

        /// Leave a multicast group.
        case leave

        /// Given a socket option level, returns the appropriate socket option name for
        /// this group operation.
        ///
        /// - parameters:
        ///     - level: The socket option level. Must be one of `IPPROTO_IP` or
        ///         `IPPROTO_IPV6`. Will trap if an invalid value is provided.
        /// - returns: The socket option name to use for this group operation.
        func optionName(level: NIOBSDSocket.OptionLevel) -> NIOBSDSocket.Option {
            switch (self, level) {
            case (.join, .ip):
                return .ip_add_membership
            case (.leave, .ip):
                return .ip_drop_membership
            case (.join, .ipv6):
                return .ipv6_join_group
            case (.leave, .ipv6):
                return .ipv6_leave_group
            default:
                preconditionFailure("Unexpected socket option level: \(level)")
            }
        }
    }

#if !os(Windows)
    @available(*, deprecated, renamed: "joinGroup(_:device:promise:)")
    func joinGroup(_ group: SocketAddress, interface: NIONetworkInterface?, promise: EventLoopPromise<Void>?) {
        if eventLoop.inEventLoop {
            self.performGroupOperation0(group, device: interface.map { NIONetworkDevice($0) }, promise: promise, operation: .join)
        } else {
            eventLoop.execute {
                self.performGroupOperation0(group, device: interface.map { NIONetworkDevice($0) }, promise: promise, operation: .join)
            }
        }
    }

    @available(*, deprecated, renamed: "leaveGroup(_:device:promise:)")
    func leaveGroup(_ group: SocketAddress, interface: NIONetworkInterface?, promise: EventLoopPromise<Void>?) {
        if eventLoop.inEventLoop {
            self.performGroupOperation0(group, device: interface.map { NIONetworkDevice($0) }, promise: promise, operation: .leave)
        } else {
            eventLoop.execute {
                self.performGroupOperation0(group, device: interface.map { NIONetworkDevice($0) }, promise: promise, operation: .leave)
            }
        }
    }
#endif

    func joinGroup(_ group: SocketAddress, device: NIONetworkDevice?, promise: EventLoopPromise<Void>?) {
        if eventLoop.inEventLoop {
            self.performGroupOperation0(group, device: device, promise: promise, operation: .join)
        } else {
            eventLoop.execute {
                self.performGroupOperation0(group, device: device, promise: promise, operation: .join)
            }
        }
    }

    func leaveGroup(_ group: SocketAddress, device: NIONetworkDevice?, promise: EventLoopPromise<Void>?) {
        if eventLoop.inEventLoop {
            self.performGroupOperation0(group, device: device, promise: promise, operation: .leave)
        } else {
            eventLoop.execute {
                self.performGroupOperation0(group, device: device, promise: promise, operation: .leave)
            }
        }
    }

    /// The implementation of `joinGroup` and `leaveGroup`.
    ///
    /// Joining and leaving a multicast group ultimately corresponds to a single, carefully crafted, socket option.
    private func performGroupOperation0(_ group: SocketAddress,
                                        device: NIONetworkDevice?,
                                        promise: EventLoopPromise<Void>?,
                                        operation: GroupOperation) {
        self.eventLoop.assertInEventLoop()

        guard self.isActive else {
            promise?.fail(ChannelError.inappropriateOperationForState)
            return
        }

        // Check if the device supports multicast
        if let device = device {
            guard device.multicastSupported else {
                promise?.fail(NIOMulticastNotSupportedError(device: device))
                return
            }
        }

        // We need to check that we have the appropriate address types in all cases. They all need to overlap with
        // the address type of this channel, or this cannot work.
        guard let localAddress = self.localAddress else {
            promise?.fail(ChannelError.unknownLocalAddress)
            return
        }

        guard localAddress.protocol == group.protocol else {
            promise?.fail(ChannelError.badMulticastGroupAddressFamily)
            return
        }

        // Ok, now we need to check that the group we've been asked to join is actually a multicast group.
        guard group.isMulticast else {
            promise?.fail(ChannelError.illegalMulticastAddress(group))
            return
        }

        // Ok, we now have reason to believe this will actually work. We need to pass this on to the socket.
        do {
            switch (group, device?.address) {
            case (.unixDomainSocket, _):
                preconditionFailure("Should not be reachable, UNIX sockets are never multicast addresses")
            case (.v4(let groupAddress), .some(.v4(let interfaceAddress))):
                // IPv4Binding with specific target interface.
                let multicastRequest = ip_mreq(imr_multiaddr: groupAddress.address.sin_addr, imr_interface: interfaceAddress.address.sin_addr)
                try self.socket.setOption(level: .ip, name: operation.optionName(level: .ip), value: multicastRequest)
            case (.v4(let groupAddress), .none):
                // IPv4 binding without target interface.
                let multicastRequest = ip_mreq(imr_multiaddr: groupAddress.address.sin_addr, imr_interface: in_addr(s_addr: INADDR_ANY))
                try self.socket.setOption(level: .ip, name: operation.optionName(level: .ip), value: multicastRequest)
            case (.v6(let groupAddress), .some(.v6)):
                // IPv6 binding with specific target interface.
                let multicastRequest = ipv6_mreq(ipv6mr_multiaddr: groupAddress.address.sin6_addr, ipv6mr_interface: UInt32(device!.interfaceIndex))
                try self.socket.setOption(level: .ipv6, name: operation.optionName(level: .ipv6), value: multicastRequest)
            case (.v6(let groupAddress), .none):
                // IPv6 binding with no specific interface requested.
                let multicastRequest = ipv6_mreq(ipv6mr_multiaddr: groupAddress.address.sin6_addr, ipv6mr_interface: 0)
                try self.socket.setOption(level: .ipv6, name: operation.optionName(level: .ipv6), value: multicastRequest)
            case (.v4, .some(.v6)), (.v6, .some(.v4)), (.v4, .some(.unixDomainSocket)), (.v6, .some(.unixDomainSocket)):
                // Mismatched group and interface address: this is an error.
                throw ChannelError.badInterfaceAddressFamily
            }

            promise?.succeed(())
        } catch {
            promise?.fail(error)
            return
        }
    }
}<|MERGE_RESOLUTION|>--- conflicted
+++ resolved
@@ -438,18 +438,8 @@
             throw err
         }
 
-#if SWIFTNIO_USE_IO_URING && os(Linux)
-        let controlMessageStorage = UnsafeControlMessageStorage.allocate(msghdrCount: 1)
-#else
-        let controlMessageStorage = eventLoop.controlMessageStorage
-#endif
         self.pendingWrites = PendingDatagramWritesManager(bufferPool: eventLoop.bufferPool,
-<<<<<<< HEAD
-                                                          msgBufferPool: eventLoop.msgBufferPool,
-                                                          controlMessageStorage: controlMessageStorage)
-=======
                                                           msgBufferPool: eventLoop.msgBufferPool)
->>>>>>> 6213ba7a
 
         try super.init(
             socket: socket,
@@ -463,18 +453,9 @@
     init(socket: Socket, parent: Channel? = nil, eventLoop: SelectableEventLoop) throws {
         self.vectorReadManager = nil
         try socket.setNonBlocking()
-#if SWIFTNIO_USE_IO_URING && os(Linux)
-        let controlMessageStorage = UnsafeControlMessageStorage.allocate(msghdrCount: 1)
-#else
-        let controlMessageStorage = eventLoop.controlMessageStorage
-#endif
+
         self.pendingWrites = PendingDatagramWritesManager(bufferPool: eventLoop.bufferPool,
-<<<<<<< HEAD
-                                                          msgBufferPool: eventLoop.msgBufferPool,
-                                                          controlMessageStorage: controlMessageStorage)
-=======
                                                           msgBufferPool: eventLoop.msgBufferPool)
->>>>>>> 6213ba7a
         try super.init(
             socket: socket,
             parent: parent,
