--- conflicted
+++ resolved
@@ -665,16 +665,12 @@
                 }
                 // Fail all the scheduled tasks (callbacks have no failFn and can just be dropped).
                 for task in scheduledTasksCopy {
-<<<<<<< HEAD
                     switch task.kind {
                     case .task(_, let failFn):
-                        failFn(EventLoopError.shutdown)
+                        failFn(EventLoopError._shutdown)
                     case .callback:
                         break
                     }
-=======
-                    task.fail(EventLoopError._shutdown)
->>>>>>> eea0f74c
                 }
 
                 iterations += 1
