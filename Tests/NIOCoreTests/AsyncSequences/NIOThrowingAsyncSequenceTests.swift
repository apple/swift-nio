--- conflicted
+++ resolved
@@ -338,13 +338,8 @@
         await XCTAssertThrowsError(
             try await withThrowingTaskGroup(of: Void.self) { group in
 
-<<<<<<< HEAD
                 let suspended = expectation(description: "task suspended")
-                sequence._storage._didSuspend = { suspended.fulfill() }
-=======
-            let suspended = expectation(description: "task suspended")
-            sequence._storage._setDidSuspend { suspended.fulfill() }
->>>>>>> 980bd3e6
+                sequence._storage._setDidSuspend { suspended.fulfill() }
 
                 group.addTask {
                     _ = try await sequence.first { _ in true }
