//===----------------------------------------------------------------------===//
//
// This source file is part of the SwiftNIO open source project
//
// Copyright (c) 2017-2020 Apple Inc. and the SwiftNIO project authors
// Licensed under Apache License v2.0
//
// See LICENSE.txt for license information
// See CONTRIBUTORS.txt for the list of SwiftNIO project authors
//
// SPDX-License-Identifier: Apache-2.0
//
//===----------------------------------------------------------------------===//

@testable import NIO
import NIOConcurrencyHelpers
import XCTest

class BootstrapTest: XCTestCase {
    var group: MultiThreadedEventLoopGroup!
    var groupBag: [MultiThreadedEventLoopGroup]? = nil // protected by `self.lock`
    let lock = Lock()

    override func setUp() {
        XCTAssertNil(self.group)
        self.group = MultiThreadedEventLoopGroup(numberOfThreads: 1)
        self.lock.withLock {
            XCTAssertNil(self.groupBag)
            self.groupBag = []
        }
    }

    override func tearDown() {
        XCTAssertNoThrow(try self.lock.withLock {
            guard let groupBag = self.groupBag else {
                XCTFail()
                return
            }
            XCTAssertNoThrow(try groupBag.forEach {
                XCTAssertNoThrow(try $0.syncShutdownGracefully())
            })
            self.groupBag = nil
            XCTAssertNotNil(self.group)
        })
        XCTAssertNoThrow(try self.group?.syncShutdownGracefully())
        self.group = nil
    }

    func freshEventLoop() -> EventLoop {
        let group: MultiThreadedEventLoopGroup = MultiThreadedEventLoopGroup(numberOfThreads: 1)
        self.lock.withLock {
            self.groupBag!.append(group)
        }
        return group.next()
    }

    func testBootstrapsCallInitializersOnCorrectEventLoop() throws {
        for numThreads in [1 /* everything on one event loop */,
                           2 /* some stuff has shared event loops */,
                           5 /* everything on a different event loop */] {
            let group = MultiThreadedEventLoopGroup(numberOfThreads: numThreads)
            defer {
                XCTAssertNoThrow(try group.syncShutdownGracefully())
            }

            let childChannelDone = group.next().makePromise(of: Void.self)
            let serverChannelDone = group.next().makePromise(of: Void.self)
            let serverChannel = try assertNoThrowWithValue(ServerBootstrap(group: group)
                .childChannelInitializer { channel in
                    XCTAssert(channel.eventLoop.inEventLoop)
                    childChannelDone.succeed(())
                    return channel.eventLoop.makeSucceededFuture(())
                }
                .serverChannelInitializer { channel in
                    XCTAssert(channel.eventLoop.inEventLoop)
                    serverChannelDone.succeed(())
                    return channel.eventLoop.makeSucceededFuture(())
                }
                .bind(host: "localhost", port: 0)
                .wait())
            defer {
                XCTAssertNoThrow(try serverChannel.close().wait())
            }

            let client = try assertNoThrowWithValue(ClientBootstrap(group: group)
                .channelInitializer { channel in
                    XCTAssert(channel.eventLoop.inEventLoop)
                    return channel.eventLoop.makeSucceededFuture(())
                }
                .connect(to: serverChannel.localAddress!)
                .wait(), message: "resolver debug info: \(try! resolverDebugInformation(eventLoop: group.next(),host: "localhost", previouslyReceivedResult: serverChannel.localAddress!))")
            defer {
                XCTAssertNoThrow(try client.syncCloseAcceptingAlreadyClosed())
            }
            XCTAssertNoThrow(try childChannelDone.futureResult.wait())
            XCTAssertNoThrow(try serverChannelDone.futureResult.wait())
        }
    }

    func testTCPBootstrapsTolerateFuturesFromDifferentEventLoopsReturnedInInitializers() throws {
        let childChannelDone = self.freshEventLoop().makePromise(of: Void.self)
        let serverChannelDone = self.freshEventLoop().makePromise(of: Void.self)
        let serverChannel = try assertNoThrowWithValue(ServerBootstrap(group: self.freshEventLoop())
            .childChannelInitializer { channel in
                XCTAssert(channel.eventLoop.inEventLoop)
                defer {
                    childChannelDone.succeed(())
                }
                return self.freshEventLoop().makeSucceededFuture(())
            }
            .serverChannelInitializer { channel in
                XCTAssert(channel.eventLoop.inEventLoop)
                defer {
                    serverChannelDone.succeed(())
                }
                return self.freshEventLoop().makeSucceededFuture(())
            }
            .bind(host: "127.0.0.1", port: 0)
            .wait())
        defer {
            XCTAssertNoThrow(try serverChannel.close().wait())
        }

        let client = try assertNoThrowWithValue(ClientBootstrap(group: self.freshEventLoop())
            .channelInitializer { channel in
                XCTAssert(channel.eventLoop.inEventLoop)
                return self.freshEventLoop().makeSucceededFuture(())
            }
            .connect(to: serverChannel.localAddress!)
            .wait())
        defer {
            XCTAssertNoThrow(try client.syncCloseAcceptingAlreadyClosed())
        }
        XCTAssertNoThrow(try childChannelDone.futureResult.wait())
        XCTAssertNoThrow(try serverChannelDone.futureResult.wait())
    }

    func testUDPBootstrapToleratesFuturesFromDifferentEventLoopsReturnedInInitializers() throws {
        XCTAssertNoThrow(try DatagramBootstrap(group: self.freshEventLoop())
            .channelInitializer { channel in
                XCTAssert(channel.eventLoop.inEventLoop)
                return self.freshEventLoop().makeSucceededFuture(())
            }
            .bind(host: "127.0.0.1", port: 0)
            .wait()
            .close()
            .wait())
    }

    func testPreConnectedClientSocketToleratesFuturesFromDifferentEventLoopsReturnedInInitializers() throws {
        var socketFDs: [CInt] = [-1, -1]
        XCTAssertNoThrow(try Posix.socketpair(domain: .local,
                                              type: .stream,
                                              protocol: 0,
                                              socketVector: &socketFDs))
        defer {
            // 0 is closed together with the Channel below.
            XCTAssertNoThrow(try Posix.close(descriptor: socketFDs[1]))
        }

        XCTAssertNoThrow(try ClientBootstrap(group: self.freshEventLoop())
            .channelInitializer { channel in
                XCTAssert(channel.eventLoop.inEventLoop)
                return self.freshEventLoop().makeSucceededFuture(())
            }
            .withConnectedSocket(descriptor: socketFDs[0])
            .wait()
            .close()
            .wait())
    }

    func testPreConnectedServerSocketToleratesFuturesFromDifferentEventLoopsReturnedInInitializers() throws {
        let socket = try Posix.socket(domain: .inet, type: .stream, protocol: 0)

        let serverAddress = try assertNoThrowWithValue(SocketAddress.makeAddressResolvingHost("127.0.0.1", port: 0))
        try serverAddress.withSockAddr { serverAddressPtr, size in
            try Posix.bind(descriptor: socket, ptr: serverAddressPtr,
                           bytes: size)
        }

        let childChannelDone = self.freshEventLoop().next().makePromise(of: Void.self)
        let serverChannelDone = self.freshEventLoop().next().makePromise(of: Void.self)

        let serverChannel = try assertNoThrowWithValue(try ServerBootstrap(group: self.freshEventLoop())
            .childChannelInitializer { channel in
                XCTAssert(channel.eventLoop.inEventLoop)
                defer {
                    childChannelDone.succeed(())
                }
                return self.freshEventLoop().makeSucceededFuture(())
            }
            .serverChannelInitializer { channel in
                XCTAssert(channel.eventLoop.inEventLoop)
                defer {
                    serverChannelDone.succeed(())
                }
                return self.freshEventLoop().makeSucceededFuture(())
            }
            .withBoundSocket(descriptor: socket)
            .wait())
        let client = try assertNoThrowWithValue(ClientBootstrap(group: self.freshEventLoop())
            .channelInitializer { channel in
                XCTAssert(channel.eventLoop.inEventLoop)
                return self.freshEventLoop().makeSucceededFuture(())
            }
            .connect(to: serverChannel.localAddress!)
            .wait())
        defer {
            XCTAssertNoThrow(try client.syncCloseAcceptingAlreadyClosed())
        }
        XCTAssertNoThrow(try childChannelDone.futureResult.wait())
        XCTAssertNoThrow(try serverChannelDone.futureResult.wait())
    }

    func testTCPClientBootstrapAllowsConformanceCorrectly() throws {
        let group = MultiThreadedEventLoopGroup(numberOfThreads: 1)
        defer {
            XCTAssertNoThrow(try group.syncShutdownGracefully())
        }

        func restrictBootstrapType(clientBootstrap: NIOClientTCPBootstrap) throws {
            let serverAcceptedChannelPromise = group.next().makePromise(of: Channel.self)
            let serverChannel = try assertNoThrowWithValue(ServerBootstrap(group: group)
                .serverChannelOption(ChannelOptions.socketOption(.so_reuseaddr), value: 1)
                .childChannelInitializer { channel in
                    serverAcceptedChannelPromise.succeed(channel)
                    return channel.eventLoop.makeSucceededFuture(())
            }.bind(host: "127.0.0.1", port: 0).wait())

            let clientChannel = try assertNoThrowWithValue(clientBootstrap
                .channelInitializer({ (channel: Channel) in channel.eventLoop.makeSucceededFuture(()) })
                .connect(host: "127.0.0.1", port: serverChannel.localAddress!.port!).wait())

            var buffer = clientChannel.allocator.buffer(capacity: 1)
            buffer.writeString("a")
            try clientChannel.writeAndFlush(NIOAny(buffer)).wait()

            let serverAcceptedChannel = try serverAcceptedChannelPromise.futureResult.wait()

            // Start shutting stuff down.
            XCTAssertNoThrow(try clientChannel.close().wait())

            // Wait for the close promises. These fire last.
            XCTAssertNoThrow(try EventLoopFuture.andAllSucceed([clientChannel.closeFuture,
                                                                serverAcceptedChannel.closeFuture],
                                                                on: group.next()).wait())
        }

        let bootstrap = NIOClientTCPBootstrap(ClientBootstrap(group: group), tls: NIOInsecureNoTLS())
        try restrictBootstrapType(clientBootstrap: bootstrap)
    }
    
    func testServerBootstrapBindTimeout() throws {
        let group = MultiThreadedEventLoopGroup(numberOfThreads: 1)
        defer {
            XCTAssertNoThrow(try group.syncShutdownGracefully())
        }

        // Set a bindTimeout and call bind. Setting a bind timeout is currently unsupported
        // by ServerBootstrap. We therefore expect the bind timeout to be ignored and bind to
        // succeed, even with a minimal bind timeout.
        let bootstrap = ServerBootstrap(group: group)
            .bindTimeout(.nanoseconds(0))

        let channel = try assertNoThrowWithValue(bootstrap.bind(host: "127.0.0.1", port: 0).wait())
        XCTAssertNoThrow(try channel.close().wait())
    }

    func testServerBootstrapSetsChannelOptionsBeforeChannelInitializer() {
        var channel: Channel? = nil
        XCTAssertNoThrow(channel = try ServerBootstrap(group: self.group)
            .serverChannelOption(ChannelOptions.autoRead, value: false)
            .serverChannelInitializer { channel in
                channel.getOption(ChannelOptions.autoRead).whenComplete { result in
                    func workaround() {
                        XCTAssertNoThrow(XCTAssertFalse(try result.get()))
                    }
                    workaround()
                }
                return channel.pipeline.addHandler(MakeSureAutoReadIsOffInChannelInitializer())
        }
        .bind(to: .init(ipAddress: "127.0.0.1", port: 0))
        .wait())
        XCTAssertNotNil(channel)
        XCTAssertNoThrow(try channel?.close().wait())
    }

    func testClientBootstrapSetsChannelOptionsBeforeChannelInitializer() {
        XCTAssertNoThrow(try withTCPServerChannel(group: self.group) { server in
            var channel: Channel? = nil
            XCTAssertNoThrow(channel = try ClientBootstrap(group: self.group)
                .channelOption(ChannelOptions.autoRead, value: false)
                .channelInitializer { channel in
                    channel.getOption(ChannelOptions.autoRead).whenComplete { result in
                        func workaround() {
                            XCTAssertNoThrow(XCTAssertFalse(try result.get()))
                        }
                        workaround()
                    }
                    return channel.pipeline.addHandler(MakeSureAutoReadIsOffInChannelInitializer())
            }
            .connect(to: server.localAddress!)
            .wait())
            XCTAssertNotNil(channel)
            XCTAssertNoThrow(try channel?.close().wait())
        })
    }

    func testPreConnectedSocketSetsChannelOptionsBeforeChannelInitializer() {
        XCTAssertNoThrow(try withTCPServerChannel(group: self.group) { server in
            var maybeSocket: Socket? = nil
            XCTAssertNoThrow(maybeSocket = try Socket(protocolFamily: .inet, type: .stream))
            XCTAssertNoThrow(XCTAssertEqual(true, try maybeSocket?.connect(to: server.localAddress!)))
            var maybeFD: CInt? = nil
            XCTAssertNoThrow(maybeFD = try maybeSocket?.takeDescriptorOwnership())
            guard let fd = maybeFD else {
                XCTFail("could not get a socket fd")
                return
            }

            var channel: Channel? = nil
            XCTAssertNoThrow(channel = try ClientBootstrap(group: self.group)
                .channelOption(ChannelOptions.autoRead, value: false)
                .channelInitializer { channel in
                    channel.getOption(ChannelOptions.autoRead).whenComplete { result in
                        func workaround() {
                            XCTAssertNoThrow(XCTAssertFalse(try result.get()))
                        }
                        workaround()
                    }
                    return channel.pipeline.addHandler(MakeSureAutoReadIsOffInChannelInitializer())
            }
            .withConnectedSocket(descriptor: fd)
            .wait())
            XCTAssertNotNil(channel)
            XCTAssertNoThrow(try channel?.close().wait())
        })
    }

    func testDatagramBootstrapSetsChannelOptionsBeforeChannelInitializer() {
        var channel: Channel? = nil
        XCTAssertNoThrow(channel = try DatagramBootstrap(group: self.group)
            .channelOption(ChannelOptions.autoRead, value: false)
            .channelInitializer { channel in
                channel.getOption(ChannelOptions.autoRead).whenComplete { result in
                    func workaround() {
                        XCTAssertNoThrow(XCTAssertFalse(try result.get()))
                    }
                    workaround()
                }
                return channel.pipeline.addHandler(MakeSureAutoReadIsOffInChannelInitializer())
        }
        .bind(to: .init(ipAddress: "127.0.0.1", port: 0))
        .wait())
        XCTAssertNotNil(channel)
        XCTAssertNoThrow(try channel?.close().wait())
    }

    func testPipeBootstrapSetsChannelOptionsBeforeChannelInitializer() {
        XCTAssertNoThrow(try withPipe { inPipe, outPipe in
            var maybeInFD: CInt? = nil
            var maybeOutFD: CInt? = nil
            XCTAssertNoThrow(maybeInFD = try inPipe.takeDescriptorOwnership())
            XCTAssertNoThrow(maybeOutFD = try outPipe.takeDescriptorOwnership())
            guard let inFD = maybeInFD, let outFD = maybeOutFD else {
                XCTFail("couldn't get pipe fds")
                return [inPipe, outPipe]
            }
            var channel: Channel? = nil
            XCTAssertNoThrow(channel = try NIOPipeBootstrap(group: self.group)
                .channelOption(ChannelOptions.autoRead, value: false)
                .channelInitializer { channel in
                    channel.getOption(ChannelOptions.autoRead).whenComplete { result in
                        func workaround() {
                            XCTAssertNoThrow(XCTAssertFalse(try result.get()))
                        }
                        workaround()
                    }
                    return channel.pipeline.addHandler(MakeSureAutoReadIsOffInChannelInitializer())
            }
            .withPipes(inputDescriptor: inFD, outputDescriptor: outFD)
            .wait())
            XCTAssertNotNil(channel)
            XCTAssertNoThrow(try channel?.close().wait())
            return []
        })
    }

    func testServerBootstrapAddsAcceptHandlerAfterServerChannelInitialiser() {
        // It's unclear if this is the right solution, see https://github.com/apple/swift-nio/issues/1392
        let group = MultiThreadedEventLoopGroup(numberOfThreads: 1)
        defer {
            XCTAssertNoThrow(try group.syncShutdownGracefully())
        }

        struct FoundHandlerThatWasNotSupposedToBeThereError: Error {}

        var maybeServer: Channel? = nil
        XCTAssertNoThrow(maybeServer = try ServerBootstrap(group: group)
            .serverChannelInitializer { channel in
                // Here, we test that we can't find the AcceptHandler
                return channel.pipeline.context(name: "AcceptHandler").flatMap { context -> EventLoopFuture<Void> in
                    XCTFail("unexpectedly found \(context)")
                    return channel.eventLoop.makeFailedFuture(FoundHandlerThatWasNotSupposedToBeThereError())
                }.flatMapError { error -> EventLoopFuture<Void> in
                    XCTAssertEqual(.notFound, error as? ChannelPipelineError)
                    if case .some(.notFound) = error as? ChannelPipelineError {
                        return channel.eventLoop.makeSucceededFuture(())
                    }
                    return channel.eventLoop.makeFailedFuture(error)
                }
            }
            .bind(host: "127.0.0.1", port: 0)
            .wait())

        guard let server = maybeServer else {
            XCTFail("couldn't bootstrap server")
            return
        }

        // But now, it should be there.
        XCTAssertNoThrow(_ = try server.pipeline.context(name: "AcceptHandler").wait())
        XCTAssertNoThrow(try server.close().wait())
    }

    func testClientBootstrapValidatesWorkingELGsCorrectly() {
        let elg = MultiThreadedEventLoopGroup(numberOfThreads: 1)
        defer {
            XCTAssertNoThrow(try elg.syncShutdownGracefully())
        }
        let el = elg.next()

        XCTAssertNotNil(ClientBootstrap(validatingGroup: elg))
        XCTAssertNotNil(ClientBootstrap(validatingGroup: el))
    }

    func testClientBootstrapRejectsNotWorkingELGsCorrectly() {
        let elg = EmbeddedEventLoop()
        defer {
            XCTAssertNoThrow(try elg.syncShutdownGracefully())
        }
        let el = elg.next()

        XCTAssertNil(ClientBootstrap(validatingGroup: elg))
        XCTAssertNil(ClientBootstrap(validatingGroup: el))
    }

    func testServerBootstrapValidatesWorkingELGsCorrectly() {
        let elg = MultiThreadedEventLoopGroup(numberOfThreads: 1)
        defer {
            XCTAssertNoThrow(try elg.syncShutdownGracefully())
        }
        let el = elg.next()

        XCTAssertNotNil(ServerBootstrap(validatingGroup: elg))
        XCTAssertNotNil(ServerBootstrap(validatingGroup: el))
        XCTAssertNotNil(ServerBootstrap(validatingGroup: elg, childGroup: elg))
        XCTAssertNotNil(ServerBootstrap(validatingGroup: el, childGroup: el))
    }

    func testServerBootstrapRejectsNotWorkingELGsCorrectly() {
        let correctELG = MultiThreadedEventLoopGroup(numberOfThreads: 1)
        defer {
            XCTAssertNoThrow(try correctELG.syncShutdownGracefully())
        }

        let wrongELG = EmbeddedEventLoop()
        defer {
            XCTAssertNoThrow(try wrongELG.syncShutdownGracefully())
        }
        let wrongEL = wrongELG.next()
        let correctEL = correctELG.next()

        // both wrong
        XCTAssertNil(ServerBootstrap(validatingGroup: wrongELG))
        XCTAssertNil(ServerBootstrap(validatingGroup: wrongEL))
        XCTAssertNil(ServerBootstrap(validatingGroup: wrongELG, childGroup: wrongELG))
        XCTAssertNil(ServerBootstrap(validatingGroup: wrongEL, childGroup: wrongEL))

        // group correct, child group wrong
        XCTAssertNil(ServerBootstrap(validatingGroup: correctELG, childGroup: wrongELG))
        XCTAssertNil(ServerBootstrap(validatingGroup: correctEL, childGroup: wrongEL))

        // group wrong, child group correct
        XCTAssertNil(ServerBootstrap(validatingGroup: wrongELG, childGroup: correctELG))
        XCTAssertNil(ServerBootstrap(validatingGroup: wrongEL, childGroup: correctEL))
    }

    func testDatagramBootstrapValidatesWorkingELGsCorrectly() {
        let elg = MultiThreadedEventLoopGroup(numberOfThreads: 1)
        defer {
            XCTAssertNoThrow(try elg.syncShutdownGracefully())
        }
        let el = elg.next()

        XCTAssertNotNil(DatagramBootstrap(validatingGroup: elg))
        XCTAssertNotNil(DatagramBootstrap(validatingGroup: el))
    }

    func testDatagramBootstrapRejectsNotWorkingELGsCorrectly() {
        let elg = EmbeddedEventLoop()
        defer {
            XCTAssertNoThrow(try elg.syncShutdownGracefully())
        }
        let el = elg.next()

        XCTAssertNil(DatagramBootstrap(validatingGroup: elg))
        XCTAssertNil(DatagramBootstrap(validatingGroup: el))
    }

    func testNIOPipeBootstrapValidatesWorkingELGsCorrectly() {
        let elg = MultiThreadedEventLoopGroup(numberOfThreads: 1)
        defer {
            XCTAssertNoThrow(try elg.syncShutdownGracefully())
        }
        let el = elg.next()

        XCTAssertNotNil(NIOPipeBootstrap(validatingGroup: elg))
        XCTAssertNotNil(NIOPipeBootstrap(validatingGroup: el))
    }

    func testNIOPipeBootstrapRejectsNotWorkingELGsCorrectly() {
        let elg = EmbeddedEventLoop()
        defer {
            XCTAssertNoThrow(try elg.syncShutdownGracefully())
        }
        let el = elg.next()

        XCTAssertNil(NIOPipeBootstrap(validatingGroup: elg))
        XCTAssertNil(NIOPipeBootstrap(validatingGroup: el))
    }
<<<<<<< HEAD
    
    func testConvenienceOptionsAreEquivalentUniversalClient() throws {
        func setAndGetOption<Option>(option: Option, _ applyOptions : (NIOClientTCPBootstrap) -> NIOClientTCPBootstrap) throws
            -> Option.Value where Option : ChannelOption {
            var optionRead : EventLoopFuture<Option.Value>?
            XCTAssertNoThrow(try withTCPServerChannel(group: self.group) { server in
                var channel: Channel? = nil
                XCTAssertNoThrow(channel = try applyOptions(NIOClientTCPBootstrap(
                    ClientBootstrap(group: self.group), tls: NIOInsecureNoTLS()))
                    .channelInitializer { channel in optionRead = channel.getOption(option)
                        return channel.eventLoop.makeSucceededFuture(())
                    }
                .connect(to: server.localAddress!)
                .wait())
                XCTAssertNotNil(optionRead)
                XCTAssertNotNil(channel)
                XCTAssertNoThrow(try channel?.close().wait())
            })
            return try optionRead!.wait()
        }
        
        func checkOptionEquivalence<Option>(longOption: Option, setValue: Option.Value,
                                            shortOption: ChannelOptions.TCPConvenienceOption) throws
            where Option : ChannelOption, Option.Value : Equatable {
            let longSetValue = try setAndGetOption(option: longOption) { bs in
                bs.channelOption(longOption, value: setValue)
            }
            let shortSetValue = try setAndGetOption(option: longOption) { bs in
                bs.channelConvenienceOptions([shortOption])
            }
            let unsetValue = try setAndGetOption(option: longOption) { $0 }
            
            XCTAssertEqual(longSetValue, shortSetValue)
            XCTAssertNotEqual(longSetValue, unsetValue)
        }
        
        try checkOptionEquivalence(longOption: ChannelOptions.socketOption(.so_reuseaddr),
                                   setValue: 1,
                                   shortOption: .allowLocalEndpointReuse)
        try checkOptionEquivalence(longOption: ChannelOptions.allowRemoteHalfClosure,
                                   setValue: true,
                                   shortOption: .allowRemoteHalfClosure)
        try checkOptionEquivalence(longOption: ChannelOptions.autoRead,
                                   setValue: false,
                                   shortOption: .disableAutoRead)
    }

=======

    func testClientBindWorksOnSocketsBoundToEitherIPv4OrIPv6Only() {
        for isIPv4 in [true, false] {
            guard System.supportsIPv6 || isIPv4 else {
                continue // need to skip IPv6 tests if we don't support it.
            }
            let localIP = isIPv4 ? "127.0.0.1" : "::1"
            guard let serverLocalAddressChoice = try? SocketAddress(ipAddress: localIP, port: 0),
                  let clientLocalAddressWholeInterface = try? SocketAddress(ipAddress: localIP, port: 0),
                  let server1 = (try? ServerBootstrap(group: self.group)
                                    .serverChannelOption(ChannelOptions.socketOption(.so_reuseaddr), value: 1)
                                    .serverChannelOption(ChannelOptions.maxMessagesPerRead, value: 1)
                                    .bind(to: serverLocalAddressChoice)
                                    .wait()),
                  let server2 = (try? ServerBootstrap(group: self.group)
                                    .serverChannelOption(ChannelOptions.socketOption(.so_reuseaddr), value: 1)
                                    .serverChannelOption(ChannelOptions.maxMessagesPerRead, value: 1)
                                    .bind(to: serverLocalAddressChoice)
                                    .wait()),
                  let server1LocalAddress = server1.localAddress,
                  let server2LocalAddress = server2.localAddress else {
                XCTFail("can't boot servers even")
                return
            }
            defer {
                XCTAssertNoThrow(try server1.close().wait())
                XCTAssertNoThrow(try server2.close().wait())
            }

            // Try 1: Directly connect to 127.0.0.1, this won't do Happy Eyeballs.
            XCTAssertNoThrow(try ClientBootstrap(group: self.group)
                                .channelOption(ChannelOptions.socketOption(.so_reuseaddr), value: 1)
                                .bind(to: clientLocalAddressWholeInterface)
                                .connect(to: server1LocalAddress)
                                .wait()
                                .close()
                                .wait())

            var maybeChannel1: Channel? = nil
            // Try 2: Connect to "localhost", this will do Happy Eyeballs.
            XCTAssertNoThrow(maybeChannel1 = try ClientBootstrap(group: self.group)
                                .channelOption(ChannelOptions.socketOption(.so_reuseaddr), value: 1)
                                .bind(to: clientLocalAddressWholeInterface)
                                .connect(host: "localhost", port: server1LocalAddress.port!)
                                .wait())
            guard let myChannel1 = maybeChannel1, let myChannel1Address = myChannel1.localAddress else {
                XCTFail("can't connect channel 1")
                return
            }
            XCTAssertEqual(localIP, maybeChannel1?.localAddress?.ipAddress)
            // Try 3: Bind the client to the same address/port as in try 2 but to server 2.
            XCTAssertNoThrow(try ClientBootstrap(group: self.group)
                                .channelOption(ChannelOptions.socketOption(.so_reuseaddr), value: 1)
                                .connectTimeout(.hours(2))
                                .bind(to: myChannel1Address)
                                .connect(to: server2LocalAddress)
                                .map { channel -> Channel in
                                    XCTAssertEqual(myChannel1Address, channel.localAddress)
                                    return channel
                                }
                                .wait()
                                .close()
                                .wait())
        }
    }
}

private final class WriteStringOnChannelActive: ChannelInboundHandler {
    typealias InboundIn = Never
    typealias OutboundOut = ByteBuffer

    let string: String

    init(_ string: String) {
        self.string = string
    }

    func channelActive(context: ChannelHandlerContext) {
        var buffer = context.channel.allocator.buffer(capacity: self.string.utf8.count)
        buffer.writeString(string)
        context.writeAndFlush(self.wrapOutboundOut(buffer), promise: nil)
    }
>>>>>>> c05eeb40
}

private final class MakeSureAutoReadIsOffInChannelInitializer:  ChannelInboundHandler {
    typealias InboundIn = Channel

    func channelActive(context: ChannelHandlerContext) {
        context.channel.getOption(ChannelOptions.autoRead).whenComplete { result in
            func workaround() {
                XCTAssertNoThrow(XCTAssertFalse(try result.get()))
            }
            workaround()
        }
    }
}<|MERGE_RESOLUTION|>--- conflicted
+++ resolved
@@ -529,7 +529,6 @@
         XCTAssertNil(NIOPipeBootstrap(validatingGroup: elg))
         XCTAssertNil(NIOPipeBootstrap(validatingGroup: el))
     }
-<<<<<<< HEAD
     
     func testConvenienceOptionsAreEquivalentUniversalClient() throws {
         func setAndGetOption<Option>(option: Option, _ applyOptions : (NIOClientTCPBootstrap) -> NIOClientTCPBootstrap) throws
@@ -577,8 +576,6 @@
                                    shortOption: .disableAutoRead)
     }
 
-=======
-
     func testClientBindWorksOnSocketsBoundToEitherIPv4OrIPv6Only() {
         for isIPv4 in [true, false] {
             guard System.supportsIPv6 || isIPv4 else {
@@ -660,7 +657,6 @@
         buffer.writeString(string)
         context.writeAndFlush(self.wrapOutboundOut(buffer), promise: nil)
     }
->>>>>>> c05eeb40
 }
 
 private final class MakeSureAutoReadIsOffInChannelInitializer:  ChannelInboundHandler {
