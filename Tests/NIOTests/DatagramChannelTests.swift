//===----------------------------------------------------------------------===//
//
// This source file is part of the SwiftNIO open source project
//
// Copyright (c) 2017-2018 Apple Inc. and the SwiftNIO project authors
// Licensed under Apache License v2.0
//
// See LICENSE.txt for license information
// See CONTRIBUTORS.txt for the list of SwiftNIO project authors
//
// SPDX-License-Identifier: Apache-2.0
//
//===----------------------------------------------------------------------===//

import NIOConcurrencyHelpers
@testable import NIO
import XCTest

private extension Channel {
    func waitForDatagrams(count: Int) throws -> [AddressedEnvelope<ByteBuffer>] {
        return try self.pipeline.context(name: "ByteReadRecorder").flatMap { context in
            if let future = (context.handler as? DatagramReadRecorder<ByteBuffer>)?.notifyForDatagrams(count) {
                return future
            }

            XCTFail("Could not wait for reads")
            return self.eventLoop.makeSucceededFuture([] as [AddressedEnvelope<ByteBuffer>])
        }.wait()
    }

    func readCompleteCount() throws -> Int {
        return try self.pipeline.context(name: "ByteReadRecorder").map { context in
            return (context.handler as! DatagramReadRecorder<ByteBuffer>).readCompleteCount
        }.wait()
    }

    func configureForRecvMmsg(messageCount: Int) throws {
        let totalBufferSize = messageCount * 2048

        try self.setOption(ChannelOptions.recvAllocator, value: FixedSizeRecvByteBufferAllocator(capacity: totalBufferSize)).flatMap {
            self.setOption(ChannelOptions.datagramVectorReadMessageCount, value: messageCount)
        }.wait()
    }
}

/// A class that records datagrams received and forwards them on.
///
/// Used extensively in tests to validate messaging expectations.
private class DatagramReadRecorder<DataType>: ChannelInboundHandler {
    typealias InboundIn = AddressedEnvelope<DataType>
    typealias InboundOut = AddressedEnvelope<DataType>

    enum State {
        case fresh
        case registered
        case active
    }

    var reads: [AddressedEnvelope<DataType>] = []
    var loop: EventLoop? = nil
    var state: State = .fresh

    var readWaiters: [Int: EventLoopPromise<[AddressedEnvelope<DataType>]>] = [:]
    var readCompleteCount = 0

    func channelRegistered(context: ChannelHandlerContext) {
        XCTAssertEqual(.fresh, self.state)
        self.state = .registered
        self.loop = context.eventLoop
    }

    func channelActive(context: ChannelHandlerContext) {
        XCTAssertEqual(.registered, self.state)
        self.state = .active
    }

    func channelRead(context: ChannelHandlerContext, data: NIOAny) {
        XCTAssertEqual(.active, self.state)
        let data = self.unwrapInboundIn(data)
        reads.append(data)

        if let promise = readWaiters.removeValue(forKey: reads.count) {
            promise.succeed(reads)
        }

        context.fireChannelRead(self.wrapInboundOut(data))
    }

    func channelReadComplete(context: ChannelHandlerContext) {
        self.readCompleteCount += 1
        context.fireChannelReadComplete()
    }

    func notifyForDatagrams(_ count: Int) -> EventLoopFuture<[AddressedEnvelope<DataType>]> {
        guard reads.count < count else {
            return loop!.makeSucceededFuture(.init(reads.prefix(count)))
        }

        readWaiters[count] = loop!.makePromise()
        return readWaiters[count]!.futureResult
    }
}

final class DatagramChannelTests: XCTestCase {
    private var group: MultiThreadedEventLoopGroup! = nil
    private var firstChannel: Channel! = nil
    private var secondChannel: Channel! = nil

    private func buildChannel(group: EventLoopGroup) throws -> Channel {
        return try DatagramBootstrap(group: group)
<<<<<<< HEAD
            .options([.allowImmediateLocalEndpointAddressReuse])
=======
            .channelOption(ChannelOptions.socketOption(.so_reuseaddr), value: 1)
>>>>>>> 1d134ccd
            .channelInitializer { channel in
                channel.pipeline.addHandler(DatagramReadRecorder<ByteBuffer>(), name: "ByteReadRecorder")
            }
            .bind(host: "127.0.0.1", port: 0)
            .wait()
    }

    override func setUp() {
        super.setUp()
        self.group = MultiThreadedEventLoopGroup(numberOfThreads: 1)
        self.firstChannel = try! buildChannel(group: group)
        self.secondChannel = try! buildChannel(group: group)
    }

    override func tearDown() {
        XCTAssertNoThrow(try self.group.syncShutdownGracefully())
        super.tearDown()
    }

    func testBasicChannelCommunication() throws {
        var buffer = self.firstChannel.allocator.buffer(capacity: 256)
        buffer.writeStaticString("hello, world!")
        let writeData = AddressedEnvelope(remoteAddress: self.secondChannel.localAddress!, data: buffer)
        XCTAssertNoThrow(try self.firstChannel.writeAndFlush(NIOAny(writeData)).wait())

        let reads = try self.secondChannel.waitForDatagrams(count: 1)
        XCTAssertEqual(reads.count, 1)
        let read = reads.first!
        XCTAssertEqual(read.data, buffer)
        XCTAssertEqual(read.remoteAddress, self.firstChannel.localAddress!)
    }

    func testManyWrites() throws {
        var buffer = firstChannel.allocator.buffer(capacity: 256)
        buffer.writeStaticString("hello, world!")
        let writeData = AddressedEnvelope(remoteAddress: self.secondChannel.localAddress!, data: buffer)
        var writeFutures: [EventLoopFuture<Void>] = []
        for _ in 0..<5 {
            writeFutures.append(self.firstChannel.write(NIOAny(writeData)))
        }
        self.firstChannel.flush()
        XCTAssertNoThrow(try EventLoopFuture.andAllSucceed(writeFutures, on: self.firstChannel.eventLoop).wait())

        let reads = try self.secondChannel.waitForDatagrams(count: 5)

        // These short datagrams should not have been dropped by the kernel.
        XCTAssertEqual(reads.count, 5)

        for read in reads {
            XCTAssertEqual(read.data, buffer)
            XCTAssertEqual(read.remoteAddress, self.firstChannel.localAddress!)
        }
    }

    func testConnectionFails() throws {
        XCTAssertThrowsError(try self.firstChannel.connect(to: self.secondChannel.localAddress!).wait()) { error in
            XCTAssertEqual(.operationUnsupported, error as? ChannelError)
        }
    }

    func testDatagramChannelHasWatermark() throws {
        _ = try self.firstChannel.setOption(ChannelOptions.writeBufferWaterMark, value: ChannelOptions.Types.WriteBufferWaterMark(low: 1, high: 1024)).wait()

        var buffer = self.firstChannel.allocator.buffer(capacity: 256)
        buffer.writeBytes([UInt8](repeating: 5, count: 256))
        let writeData = AddressedEnvelope(remoteAddress: self.secondChannel.localAddress!, data: buffer)
        XCTAssertTrue(self.firstChannel.isWritable)
        for _ in 0..<4 {
            // We submit to the loop here to make sure that we synchronously process the writes and checks
            // on writability.
            let writable: Bool = try self.firstChannel.eventLoop.submit {
                self.firstChannel.write(NIOAny(writeData), promise: nil)
                return self.firstChannel.isWritable
            }.wait()
            XCTAssertTrue(writable)
        }

        let lastWritePromise = self.firstChannel.eventLoop.makePromise(of: Void.self)
        // The last write will push us over the edge.
        var writable: Bool = try self.firstChannel.eventLoop.submit {
            self.firstChannel.write(NIOAny(writeData), promise: lastWritePromise)
            return self.firstChannel.isWritable
        }.wait()
        XCTAssertFalse(writable)

        // Now we're going to flush, and check the writability immediately after.
        self.firstChannel.flush()
        writable = try lastWritePromise.futureResult.map { _ in self.firstChannel.isWritable }.wait()
        XCTAssertTrue(writable)
    }

    func testWriteFuturesFailWhenChannelClosed() throws {
        var buffer = self.firstChannel.allocator.buffer(capacity: 256)
        buffer.writeStaticString("hello, world!")
        let writeData = AddressedEnvelope(remoteAddress: self.secondChannel.localAddress!, data: buffer)
        let promises = (0..<5).map { _ in self.firstChannel.write(NIOAny(writeData)) }

        // Now close the channel. When that completes, all the futures should be complete too.
        let fulfilled = try self.firstChannel.close().map {
            promises.map { $0.isFulfilled }.allSatisfy { $0 }
        }.wait()
        XCTAssertTrue(fulfilled)

        XCTAssertNoThrow(try promises.forEach {
            XCTAssertThrowsError(try $0.wait()) { error in
                XCTAssertEqual(.ioOnClosedChannel, error as? ChannelError)
            }
        })
    }

    func testManyManyDatagramWrites() throws {
        // We're going to try to write loads, and loads, and loads of data. In this case, one more
        // write than the iovecs max.

        var overall: EventLoopFuture<Void> = self.firstChannel.eventLoop.makeSucceededFuture(())
        for _ in 0...Socket.writevLimitIOVectors {
            let myPromise = self.firstChannel.eventLoop.makePromise(of: Void.self)
            var buffer = self.firstChannel.allocator.buffer(capacity: 1)
            buffer.writeString("a")
            let envelope = AddressedEnvelope(remoteAddress: self.secondChannel.localAddress!, data: buffer)
            self.firstChannel.write(NIOAny(envelope), promise: myPromise)
            overall = EventLoopFuture.andAllSucceed([overall, myPromise.futureResult], on: self.firstChannel.eventLoop)
        }
        self.firstChannel.flush()
        XCTAssertNoThrow(try overall.wait())
        // We're not going to check that the datagrams arrive, because some kernels *will* drop them here.
    }

    func testSendmmsgLotsOfData() throws {
        var datagrams = 0

        var overall = self.firstChannel.eventLoop.makeSucceededFuture(())
        // We defer this work to the background thread because otherwise it incurs an enormous number of context
        // switches.
        try self.firstChannel.eventLoop.submit {
            let myPromise = self.firstChannel.eventLoop.makePromise(of: Void.self)
            // For datagrams this buffer cannot be very large, because if it's larger than the path MTU it
            // will cause EMSGSIZE.
            let bufferSize = 1024 * 5
            var buffer = self.firstChannel.allocator.buffer(capacity: bufferSize)
            buffer.writeRepeatingByte(4, count: bufferSize)
            let envelope = AddressedEnvelope(remoteAddress: self.secondChannel.localAddress!, data: buffer)

            let lotsOfData = Int(Int32.max)
            var written: Int64 = 0
            while written <= lotsOfData {
                self.firstChannel.write(NIOAny(envelope), promise: myPromise)
                overall = EventLoopFuture.andAllSucceed([overall, myPromise.futureResult], on: self.firstChannel.eventLoop)
                written += Int64(bufferSize)
                datagrams += 1
            }
        }.wait()
        self.firstChannel.flush()

        XCTAssertNoThrow(try overall.wait())
    }

    func testLargeWritesFail() throws {
        // We want to try to trigger EMSGSIZE. To be safe, we're going to allocate a 10MB buffer here and fill it.
        let bufferSize = 1024 * 1024 * 10
        var buffer = self.firstChannel.allocator.buffer(capacity: bufferSize)
        buffer.writeRepeatingByte(4, count: bufferSize)
        let envelope = AddressedEnvelope(remoteAddress: self.secondChannel.localAddress!, data: buffer)

        let writeFut = self.firstChannel.write(NIOAny(envelope))
        self.firstChannel.flush()

        XCTAssertThrowsError(try writeFut.wait()) { error in
            XCTAssertEqual(.writeMessageTooLarge, error as? ChannelError)
        }
    }

    func testOneLargeWriteDoesntPreventOthersWriting() throws {
        // We want to try to trigger EMSGSIZE. To be safe, we're going to allocate a 10MB buffer here and fill it.
        let bufferSize = 1024 * 1024 * 10
        var buffer = self.firstChannel.allocator.buffer(capacity: bufferSize)
        buffer.writeRepeatingByte(4, count: bufferSize)

        // Now we want two envelopes. The first is small, the second is large.
        let firstEnvelope = AddressedEnvelope(remoteAddress: self.secondChannel.localAddress!, data: buffer.getSlice(at: buffer.readerIndex, length: 100)!)
        let secondEnvelope = AddressedEnvelope(remoteAddress: self.secondChannel.localAddress!, data: buffer)

        // Now, three writes. We're sandwiching the big write between two small ones.
        let firstWrite = self.firstChannel.write(NIOAny(firstEnvelope))
        let secondWrite = self.firstChannel.write(NIOAny(secondEnvelope))
        let thirdWrite = self.firstChannel.writeAndFlush(NIOAny(firstEnvelope))

        // The first and third writes should be fine.
        XCTAssertNoThrow(try firstWrite.wait())
        XCTAssertNoThrow(try thirdWrite.wait())

        // The second should have failed.
        XCTAssertThrowsError(try secondWrite.wait()) { error in
            XCTAssertEqual(.writeMessageTooLarge, error as? ChannelError)
        }
    }

    func testClosingBeforeFlushFailsAllWrites() throws {
        // We want to try to trigger EMSGSIZE. To be safe, we're going to allocate a 10MB buffer here and fill it.
        let bufferSize = 1024 * 1024 * 10
        var buffer = self.firstChannel.allocator.buffer(capacity: bufferSize)
        buffer.writeRepeatingByte(4, count: bufferSize)

        // Now we want two envelopes. The first is small, the second is large.
        let firstEnvelope = AddressedEnvelope(remoteAddress: self.secondChannel.localAddress!, data: buffer.getSlice(at: buffer.readerIndex, length: 100)!)
        let secondEnvelope = AddressedEnvelope(remoteAddress: self.secondChannel.localAddress!, data: buffer)

        // Now, three writes. We're sandwiching the big write between two small ones.
        let firstWrite = self.firstChannel.write(NIOAny(firstEnvelope))
        let secondWrite = self.firstChannel.write(NIOAny(secondEnvelope))
        let thirdWrite = self.firstChannel.writeAndFlush(NIOAny(firstEnvelope))

        // The first and third writes should be fine.
        XCTAssertNoThrow(try firstWrite.wait())
        XCTAssertNoThrow(try thirdWrite.wait())

        // The second should have failed.
        XCTAssertThrowsError(try secondWrite.wait()) { error in
            XCTAssertEqual(.writeMessageTooLarge, error as? ChannelError)
        }
    }

    public func testRecvFromFailsWithECONNREFUSED() throws {
        try assertRecvFromFails(error: ECONNREFUSED, active: true)
    }

    public func testRecvFromFailsWithENOMEM() throws {
        try assertRecvFromFails(error: ENOMEM, active: true)
    }

    public func testRecvFromFailsWithEFAULT() throws {
        try assertRecvFromFails(error: EFAULT, active: false)
    }

    private func assertRecvFromFails(error: Int32, active: Bool) throws {
        final class RecvFromHandler: ChannelInboundHandler {
            typealias InboundIn = AddressedEnvelope<ByteBuffer>
            typealias InboundOut = AddressedEnvelope<ByteBuffer>

            private let promise: EventLoopPromise<IOError>

            init(_ promise: EventLoopPromise<IOError>) {
                self.promise = promise
            }

            func channelRead(context: ChannelHandlerContext, data: NIOAny) {
                XCTFail("Should not receive data but got \(self.unwrapInboundIn(data))")
            }

            func errorCaught(context: ChannelHandlerContext, error: Error) {
                if let ioError = error as? IOError {
                    self.promise.succeed(ioError)
                }
            }
        }

        let group = MultiThreadedEventLoopGroup(numberOfThreads: 1)
        defer {
            XCTAssertNoThrow(try group.syncShutdownGracefully())
        }
        class NonRecvFromSocket : Socket {
            private var error: Int32?

            init(error: Int32) throws {
                self.error = error
                try super.init(protocolFamily: .inet, type: .datagram)
            }

            override func recvfrom(pointer: UnsafeMutableRawBufferPointer, storage: inout sockaddr_storage, storageLen: inout socklen_t) throws -> IOResult<(Int)> {
                if let err = self.error {
                    self.error = nil
                    throw IOError(errnoCode: err, reason: "recvfrom")
                }
                return IOResult.wouldBlock(0)
            }
        }
        let socket = try NonRecvFromSocket(error: error)
        let channel = try DatagramChannel(socket: socket, eventLoop: group.next() as! SelectableEventLoop)
        let promise = channel.eventLoop.makePromise(of: IOError.self)
        XCTAssertNoThrow(try channel.register().wait())
        XCTAssertNoThrow(try channel.pipeline.addHandler(RecvFromHandler(promise)).wait())
        XCTAssertNoThrow(try channel.bind(to: SocketAddress.init(ipAddress: "127.0.0.1", port: 0)).wait())

        XCTAssertEqual(active, try channel.eventLoop.submit {
            channel.readable()
            return channel.isActive
        }.wait())

        if active {
            XCTAssertNoThrow(try channel.close().wait())
        }
        let ioError = try promise.futureResult.wait()
        XCTAssertEqual(error, ioError.errnoCode)
    }

    public func testRecvMmsgFailsWithECONNREFUSED() throws {
        try assertRecvMmsgFails(error: ECONNREFUSED, active: true)
    }

    public func testRecvMmsgFailsWithENOMEM() throws {
        try assertRecvMmsgFails(error: ENOMEM, active: true)
    }

    public func testRecvMmsgFailsWithEFAULT() throws {
        try assertRecvMmsgFails(error: EFAULT, active: false)
    }

    private func assertRecvMmsgFails(error: Int32, active: Bool) throws {
        // Only run this test on platforms that support recvmmsg: the others won't even
        // try.
        #if os(Linux) || os(FreeBSD) || os(Android)
        final class RecvMmsgHandler: ChannelInboundHandler {
            typealias InboundIn = AddressedEnvelope<ByteBuffer>
            typealias InboundOut = AddressedEnvelope<ByteBuffer>

            private let promise: EventLoopPromise<IOError>

            init(_ promise: EventLoopPromise<IOError>) {
                self.promise = promise
            }

            func channelRead(context: ChannelHandlerContext, data: NIOAny) {
                XCTFail("Should not receive data but got \(self.unwrapInboundIn(data))")
            }

            func errorCaught(context: ChannelHandlerContext, error: Error) {
                if let ioError = error as? IOError {
                    self.promise.succeed(ioError)
                }
            }
        }

        let group = MultiThreadedEventLoopGroup(numberOfThreads: 1)
        defer {
            XCTAssertNoThrow(try group.syncShutdownGracefully())
        }
        class NonRecvMmsgSocket : Socket {
            private var error: Int32?

            init(error: Int32) throws {
                self.error = error
                try super.init(protocolFamily: .inet, type: .datagram)
            }

            override func recvmmsg(msgs: UnsafeMutableBufferPointer<MMsgHdr>) throws -> IOResult<Int> {
                if let err = self.error {
                    self.error = nil
                    throw IOError(errnoCode: err, reason: "recvfrom")
                }
                return IOResult.wouldBlock(0)
            }
        }
        let socket = try NonRecvMmsgSocket(error: error)
        let channel = try DatagramChannel(socket: socket, eventLoop: group.next() as! SelectableEventLoop)
        let promise = channel.eventLoop.makePromise(of: IOError.self)
        XCTAssertNoThrow(try channel.register().wait())
        XCTAssertNoThrow(try channel.pipeline.addHandler(RecvMmsgHandler(promise)).wait())
        XCTAssertNoThrow(try channel.configureForRecvMmsg(messageCount: 10))
        XCTAssertNoThrow(try channel.bind(to: SocketAddress.init(ipAddress: "127.0.0.1", port: 0)).wait())

        XCTAssertEqual(active, try channel.eventLoop.submit {
            channel.readable()
            return channel.isActive
        }.wait())

        if active {
            XCTAssertNoThrow(try channel.close().wait())
        }
        let ioError = try promise.futureResult.wait()
        XCTAssertEqual(error, ioError.errnoCode)
        #endif
    }

    public func testSetGetOptionClosedDatagramChannel() throws {
        try assertSetGetOptionOnOpenAndClosed(channel: firstChannel, option: ChannelOptions.maxMessagesPerRead, value: 1)
    }

    func testWritesAreAccountedCorrectly() throws {
        var buffer = firstChannel.allocator.buffer(capacity: 256)
        buffer.writeStaticString("hello, world!")
        let firstWrite = AddressedEnvelope(remoteAddress: self.secondChannel.localAddress!, data: buffer.getSlice(at: buffer.readerIndex, length: 5)!)
        let secondWrite = AddressedEnvelope(remoteAddress: self.secondChannel.localAddress!, data: buffer)
        self.firstChannel.write(NIOAny(firstWrite), promise: nil)
        self.firstChannel.write(NIOAny(secondWrite), promise: nil)
        self.firstChannel.flush()

        let reads = try self.secondChannel.waitForDatagrams(count: 2)

        // These datagrams should not have been dropped by the kernel.
        XCTAssertEqual(reads.count, 2)

        XCTAssertEqual(reads[0].data, buffer.getSlice(at: buffer.readerIndex, length: 5)!)
        XCTAssertEqual(reads[0].remoteAddress, self.firstChannel.localAddress!)
        XCTAssertEqual(reads[1].data, buffer)
        XCTAssertEqual(reads[1].remoteAddress, self.firstChannel.localAddress!)
    }

    func testSettingTwoDistinctChannelOptionsWorksForDatagramChannel() throws {
        let channel = try assertNoThrowWithValue(DatagramBootstrap(group: group)
<<<<<<< HEAD
            .options([.allowImmediateLocalEndpointAddressReuse])
            .channelOption(ChannelOptions.socketOption(.timestamp), value: 1)
=======
            .channelOption(ChannelOptions.socketOption(.so_reuseaddr), value: 1)
            .channelOption(ChannelOptions.socketOption(.so_timestamp), value: 1)
>>>>>>> 1d134ccd
            .bind(host: "127.0.0.1", port: 0)
            .wait())
        defer {
            XCTAssertNoThrow(try channel.close().wait())
        }
        XCTAssertTrue(try getBoolSocketOption(channel: channel, level: .socket, name: .so_reuseaddr))
        XCTAssertTrue(try getBoolSocketOption(channel: channel, level: .socket, name: .so_timestamp))
        XCTAssertFalse(try getBoolSocketOption(channel: channel, level: .socket, name: .so_keepalive))
    }

    func testUnprocessedOutboundUserEventFailsOnDatagramChannel() throws {
        let group = MultiThreadedEventLoopGroup(numberOfThreads: 1)
        defer {
            XCTAssertNoThrow(try group.syncShutdownGracefully())
        }
        let channel = try DatagramChannel(eventLoop: group.next() as! SelectableEventLoop,
                                          protocolFamily: .inet)
        XCTAssertThrowsError(try channel.triggerUserOutboundEvent("event").wait()) { (error: Error) in
            if let error = error as? ChannelError {
                XCTAssertEqual(ChannelError.operationUnsupported, error)
            } else {
                XCTFail("unexpected error: \(error)")
            }
        }
    }

    func testBasicMultipleReads() throws {
        XCTAssertNoThrow(try self.secondChannel.configureForRecvMmsg(messageCount: 10))

        // This test should exercise recvmmsg.
        var buffer = self.firstChannel.allocator.buffer(capacity: 256)
        buffer.writeStaticString("hello, world!")
        let writeData = AddressedEnvelope(remoteAddress: self.secondChannel.localAddress!, data: buffer)

        // We write this in three times.
        self.firstChannel.write(NIOAny(writeData), promise: nil)
        self.firstChannel.write(NIOAny(writeData), promise: nil)
        self.firstChannel.write(NIOAny(writeData), promise: nil)
        self.firstChannel.flush()

        let reads = try self.secondChannel.waitForDatagrams(count: 3)
        XCTAssertEqual(reads.count, 3)

        for (idx, read) in reads.enumerated() {
            XCTAssertEqual(read.data, buffer, "index: \(idx)")
            XCTAssertEqual(read.remoteAddress, self.firstChannel.localAddress!, "index: \(idx)")
        }
    }

    func testMmsgWillTruncateWithoutChangeToAllocator() throws {
        // This test validates that setting a small allocator will lead to datagram truncation.
        // Right now we don't error on truncation, so this test looks for short receives.
        // Setting the recv allocator to 30 bytes forces 3 bytes per message.
        // Sadly, this test only truncates for the platforms with recvmmsg support: the rest don't truncate as 30 bytes is sufficient.
        XCTAssertNoThrow(try self.secondChannel.configureForRecvMmsg(messageCount: 10))
        XCTAssertNoThrow(try self.secondChannel.setOption(ChannelOptions.recvAllocator, value: FixedSizeRecvByteBufferAllocator(capacity: 30)).wait())

        var buffer = self.firstChannel.allocator.buffer(capacity: 256)
        buffer.writeStaticString("hello, world!")
        let writeData = AddressedEnvelope(remoteAddress: self.secondChannel.localAddress!, data: buffer)

        // We write this in three times.
        self.firstChannel.write(NIOAny(writeData), promise: nil)
        self.firstChannel.write(NIOAny(writeData), promise: nil)
        self.firstChannel.write(NIOAny(writeData), promise: nil)
        self.firstChannel.flush()

        let reads = try self.secondChannel.waitForDatagrams(count: 3)
        XCTAssertEqual(reads.count, 3)

        for (idx, read) in reads.enumerated() {
            #if os(Linux) || os(FreeBSD) || os(Android)
            XCTAssertEqual(read.data.readableBytes, 3, "index: \(idx)")
            #else
            XCTAssertEqual(read.data.readableBytes, 13, "index: \(idx)")
            #endif
            XCTAssertEqual(read.remoteAddress, self.firstChannel.localAddress!, "index: \(idx)")
        }
    }

    func testRecvMmsgForMultipleCycles() throws {
        // The goal of this test is to provide more datagrams than can be received in a single invocation of
        // recvmmsg, and to confirm that they all make it through.
        // This test is allowed to run on systems without recvmmsg: it just exercises the serial read path.
        XCTAssertNoThrow(try self.secondChannel.configureForRecvMmsg(messageCount: 10))

        // We now turn off autoread.
        XCTAssertNoThrow(try self.secondChannel.setOption(ChannelOptions.autoRead, value: false).wait())
        XCTAssertNoThrow(try self.secondChannel.setOption(ChannelOptions.maxMessagesPerRead, value: 3).wait())

        var buffer = self.firstChannel.allocator.buffer(capacity: 256)
        buffer.writeStaticString("data")
        let writeData = AddressedEnvelope(remoteAddress: self.secondChannel.localAddress!, data: buffer)

        // Ok, now we're good. Let's queue up a bunch of datagrams. We've configured to receive 10 at a time, so we'll send 30.
        for _ in 0..<29 {
            self.firstChannel.write(NIOAny(writeData), promise: nil)
        }
        XCTAssertNoThrow(try self.firstChannel.writeAndFlush(NIOAny(writeData)).wait())

        // Now we read. Rather than issue many read() calls, we'll turn autoread back on.
        XCTAssertNoThrow(try self.secondChannel.setOption(ChannelOptions.autoRead, value: true).wait())

        // Wait for all 30 datagrams to come through. There should be no loss here, as this is small datagrams on loopback.
        let reads = try self.secondChannel.waitForDatagrams(count: 30)
        XCTAssertEqual(reads.count, 30)

        // Now we want to count the number of readCompletes. On any platform without recvmmsg, we should have seen 10 or more
        // (as max messages per read is 3). On platforms with recvmmsg, we would expect to see
        // substantially fewer than 10, and potentially as low as 1.
        #if os(Linux) || os(FreeBSD) || os(Android)
        XCTAssertLessThan(try assertNoThrowWithValue(self.secondChannel.readCompleteCount()), 10)
        XCTAssertGreaterThanOrEqual(try assertNoThrowWithValue(self.secondChannel.readCompleteCount()), 1)
        #else
        XCTAssertGreaterThanOrEqual(try assertNoThrowWithValue(self.secondChannel.readCompleteCount()), 10)
        #endif
    }
}<|MERGE_RESOLUTION|>--- conflicted
+++ resolved
@@ -108,11 +108,7 @@
 
     private func buildChannel(group: EventLoopGroup) throws -> Channel {
         return try DatagramBootstrap(group: group)
-<<<<<<< HEAD
             .options([.allowImmediateLocalEndpointAddressReuse])
-=======
-            .channelOption(ChannelOptions.socketOption(.so_reuseaddr), value: 1)
->>>>>>> 1d134ccd
             .channelInitializer { channel in
                 channel.pipeline.addHandler(DatagramReadRecorder<ByteBuffer>(), name: "ByteReadRecorder")
             }
@@ -512,13 +508,8 @@
 
     func testSettingTwoDistinctChannelOptionsWorksForDatagramChannel() throws {
         let channel = try assertNoThrowWithValue(DatagramBootstrap(group: group)
-<<<<<<< HEAD
             .options([.allowImmediateLocalEndpointAddressReuse])
-            .channelOption(ChannelOptions.socketOption(.timestamp), value: 1)
-=======
-            .channelOption(ChannelOptions.socketOption(.so_reuseaddr), value: 1)
             .channelOption(ChannelOptions.socketOption(.so_timestamp), value: 1)
->>>>>>> 1d134ccd
             .bind(host: "127.0.0.1", port: 0)
             .wait())
         defer {
