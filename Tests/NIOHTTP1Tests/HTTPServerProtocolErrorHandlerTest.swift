--- conflicted
+++ resolved
@@ -123,7 +123,6 @@
                 case .head:
                     XCTAssertEqual(.head, self.nextExpected)
                     self.nextExpected = .end
-<<<<<<< HEAD
                     let res = HTTPServerResponsePart.head(
                         .init(
                             version: .http1_1,
@@ -131,13 +130,7 @@
                             headers: .init([("Content-Length", "0")])
                         )
                     )
-                    context.writeAndFlush(self.wrapOutboundOut(res), promise: nil)
-=======
-                    let res = HTTPServerResponsePart.head(.init(version: .http1_1,
-                                                                status: .ok,
-                                                                headers: .init([("Content-Length", "0")])))
                     context.writeAndFlush(Self.wrapOutboundOut(res), promise: nil)
->>>>>>> 980bd3e6
                 default:
                     XCTAssertEqual(.end, self.nextExpected)
                     self.nextExpected = .none
