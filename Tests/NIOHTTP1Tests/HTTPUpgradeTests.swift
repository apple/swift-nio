//===----------------------------------------------------------------------===//
//
// This source file is part of the SwiftNIO open source project
//
// Copyright (c) 2017-2018 Apple Inc. and the SwiftNIO project authors
// Licensed under Apache License v2.0
//
// See LICENSE.txt for license information
// See CONTRIBUTORS.txt for the list of SwiftNIO project authors
//
// SPDX-License-Identifier: Apache-2.0
//
//===----------------------------------------------------------------------===//

import XCTest
import Dispatch
@testable import NIO
@testable import NIOHTTP1

private extension ChannelPipeline {
    func assertDoesNotContain(handler: ChannelHandler) throws {
        do {
            _ = try self.context(handler: handler).wait()
            XCTFail("Found handler")
        } catch ChannelPipelineError.notFound {
            // Nothing to see here
        }
    }

    func assertContains(handler: ChannelHandler) throws {
        do {
            _ = try self.context(handler: handler).wait()
        } catch ChannelPipelineError.notFound {
            XCTFail("Did not find handler")
        }
    }
}

private func serverHTTPChannel(group: EventLoopGroup, handlers: [ChannelHandler]) throws -> Channel {
    return try ServerBootstrap(group: group)
        .serverChannelOption(ChannelOptions.socket(SocketOptionLevel(SOL_SOCKET), SO_REUSEADDR), value: 1)
        .childChannelInitializer { channel in
            channel.pipeline.addHTTPServerHandlers().then {
                let futureResults = handlers.map { channel.pipeline.add(handler: $0) }
                return EventLoopFuture<Void>.andAll(futureResults, eventLoop: channel.eventLoop)
            }
        }.bind(host: "127.0.0.1", port: 0).wait()
}

private func serverHTTPChannelWithAutoremoval(group: EventLoopGroup,
                                              upgraders: [HTTPProtocolUpgrader],
                                              extraHandlers: [ChannelHandler],
                                              _ upgradeCompletionHandler: @escaping (ChannelHandlerContext) -> Void) throws -> Channel {
    return try ServerBootstrap(group: group)
        .serverChannelOption(ChannelOptions.socket(SocketOptionLevel(SOL_SOCKET), SO_REUSEADDR), value: 1)
        .childChannelInitializer { channel in
            channel.pipeline.addHTTPServerHandlersWithUpgrader(upgraders: upgraders, upgradeCompletionHandler).then {
                let futureResults = extraHandlers.map { channel.pipeline.add(handler: $0) }
                return EventLoopFuture<Void>.andAll(futureResults, eventLoop: channel.eventLoop)
            }
        }.bind(host: "127.0.0.1", port: 0).wait()
}

private class SingleHTTPResponseAccumulator: ChannelInboundHandler {
    typealias InboundIn = ByteBuffer

    private var receiveds: [InboundIn] = []
    private let allDoneBlock: ([InboundIn]) -> Void

    public init(completion: @escaping ([InboundIn]) -> Void) {
        self.allDoneBlock = completion
    }

    public func channelRead(ctx: ChannelHandlerContext, data: NIOAny) {
        let buffer = self.unwrapInboundIn(data)
        self.receiveds.append(buffer)
        if let finalBytes = buffer.getBytes(at: buffer.writerIndex - 4, length: 4), finalBytes == [0x0D, 0x0A, 0x0D, 0x0A] {
            self.allDoneBlock(self.receiveds)
        }
    }
}

private func connectedClientChannel(group: EventLoopGroup, serverAddress: SocketAddress) throws -> Channel {
    return try ClientBootstrap(group: group)
        .connect(to: serverAddress)
        .wait()
}

private func setUpTest(withHandlers handlers: [ChannelHandler]) throws -> (EventLoopGroup, Channel, Channel) {
    let group = MultiThreadedEventLoopGroup(numThreads: 1)
    let serverChannel = try serverHTTPChannel(group: group, handlers: handlers)
    let clientChannel = try connectedClientChannel(group: group, serverAddress: serverChannel.localAddress!)
    return (group, serverChannel, clientChannel)
}

private func setUpTestWithAutoremoval(upgraders: [HTTPProtocolUpgrader],
                                      extraHandlers: [ChannelHandler],
                                      _ upgradeCompletionHandler: @escaping (ChannelHandlerContext) -> Void) throws -> (EventLoopGroup, Channel, Channel) {
    let group = MultiThreadedEventLoopGroup(numThreads: 1)
    let serverChannel = try serverHTTPChannelWithAutoremoval(group: group, upgraders: upgraders, extraHandlers: extraHandlers, upgradeCompletionHandler)
    let clientChannel = try connectedClientChannel(group: group, serverAddress: serverChannel.localAddress!)
    return (group, serverChannel, clientChannel)
}

private func assertResponseIs(response: String, expectedResponseLine: String, expectedResponseHeaders: [String]) {
    var lines = response.split(separator: "\r\n", omittingEmptySubsequences: false).map { String($0) }

    // We never expect a response body here. This means we need the last two entries to be empty strings.
    XCTAssertEqual("", lines.removeLast())
    XCTAssertEqual("", lines.removeLast())

    // Check the response line is correct.
    let actualResponseLine = lines.removeFirst()
    XCTAssertEqual(expectedResponseLine, actualResponseLine)

    // For each header, find it in the actual response headers and remove it.
    for expectedHeader in expectedResponseHeaders {
        guard let index = lines.index(of: expectedHeader) else {
            XCTFail("Could not find header \"\(expectedHeader)\"")
            return
        }
        lines.remove(at: index)
    }

    // That should be all the headers.
    XCTAssertEqual(lines.count, 0)
}

private class ExplodingUpgrader: HTTPProtocolUpgrader {
    let supportedProtocol: String
    let requiredUpgradeHeaders: [String]

    private enum Explosion: Error {
        case KABOOM
    }

    public init(forProtocol `protocol`: String, requiringHeaders: [String] = []) {
        self.supportedProtocol = `protocol`
        self.requiredUpgradeHeaders = requiringHeaders
    }

    public func buildUpgradeResponse(upgradeRequest: HTTPRequestHead, initialResponseHeaders: HTTPHeaders) throws -> HTTPHeaders {
        XCTFail("buildUpgradeResponse called")
        throw Explosion.KABOOM
    }

    public func upgrade(ctx: ChannelHandlerContext, upgradeRequest: HTTPRequestHead) -> EventLoopFuture<Void> {
        XCTFail("upgrade called")
        return ctx.eventLoop.newSucceededFuture(result: ())
    }
}

private class UpgraderSaysNo: HTTPProtocolUpgrader {
    let supportedProtocol: String
    let requiredUpgradeHeaders: [String] = []

    public enum No: Error {
        case no
    }

    public init(forProtocol `protocol`: String) {
        self.supportedProtocol = `protocol`
    }

    public func buildUpgradeResponse(upgradeRequest: HTTPRequestHead, initialResponseHeaders: HTTPHeaders) throws -> HTTPHeaders {
        throw No.no
    }

    public func upgrade(ctx: ChannelHandlerContext, upgradeRequest: HTTPRequestHead) -> EventLoopFuture<Void> {
        XCTFail("upgrade called")
        return ctx.eventLoop.newSucceededFuture(result: ())
    }
}

private class SuccessfulUpgrader: HTTPProtocolUpgrader {
    let supportedProtocol: String
    let requiredUpgradeHeaders: [String]
    private let onUpgradeComplete: (HTTPRequestHead) -> ()

    public init(forProtocol `protocol`: String, requiringHeaders headers: [String], onUpgradeComplete: @escaping (HTTPRequestHead) -> ()) {
        self.supportedProtocol = `protocol`
        self.requiredUpgradeHeaders = headers
        self.onUpgradeComplete = onUpgradeComplete
    }

    public func buildUpgradeResponse(upgradeRequest: HTTPRequestHead, initialResponseHeaders: HTTPHeaders) throws -> HTTPHeaders {
        var headers = initialResponseHeaders
        headers.add(name: "X-Upgrade-Complete", value: "true")
        return headers
    }

    public func upgrade(ctx: ChannelHandlerContext, upgradeRequest: HTTPRequestHead) -> EventLoopFuture<Void> {
        self.onUpgradeComplete(upgradeRequest)
        return ctx.eventLoop.newSucceededFuture(result: ())
    }
}

private class UpgradeDelayer: HTTPProtocolUpgrader {
    let supportedProtocol: String
    let requiredUpgradeHeaders: [String] = []

    private var upgradePromise: EventLoopPromise<Void>?
    private var ctx: ChannelHandlerContext?

    public init(forProtocol `protocol`: String) {
        self.supportedProtocol = `protocol`
    }

    public func buildUpgradeResponse(upgradeRequest: HTTPRequestHead, initialResponseHeaders: HTTPHeaders) throws -> HTTPHeaders {
        var headers = initialResponseHeaders
        headers.add(name: "X-Upgrade-Complete", value: "true")
        return headers
    }

    public func upgrade(ctx: ChannelHandlerContext, upgradeRequest: HTTPRequestHead) -> EventLoopFuture<Void> {
        self.upgradePromise = ctx.eventLoop.newPromise()
        self.ctx = ctx
        return self.upgradePromise!.futureResult
    }

    public func unblockUpgrade() {
        self.upgradePromise!.succeed(result: ())
    }
}

private class UserEventSaver<EventType>: ChannelInboundHandler {
    public typealias InboundIn = Any
    public var events: [EventType] = []

    public func userInboundEventTriggered(ctx: ChannelHandlerContext, event: Any) {
        events.append(event as! EventType)
        ctx.fireUserInboundEventTriggered(event)
    }
}

private class ErrorSaver: ChannelInboundHandler {
    public typealias InboundIn = Any
    public typealias InboundOut = Any
    public var errors: [Error] = []

    public func errorCaught(ctx: ChannelHandlerContext, error: Error) {
        errors.append(error)
        ctx.fireErrorCaught(error)
    }
}

private class DataRecorder<T>: ChannelInboundHandler {
    public typealias InboundIn = T
    private var data: [T] = []

    public func channelRead(ctx: ChannelHandlerContext, data: NIOAny) {
        let datum = self.unwrapInboundIn(data)
        self.data.append(datum)
    }

    // Must be called from inside the event loop on pain of death!
    public func receivedData() ->[T] {
        return self.data
    }
}

private extension ByteBuffer {
    static func forString(_ string: String) -> ByteBuffer {
        var buf = ByteBufferAllocator().buffer(capacity: string.utf8.count)
        buf.write(string: string)
        return buf
    }
}

class HTTPUpgradeTestCase: XCTestCase {
    func testUpgradeWithoutUpgrade() throws {
        let handler = HTTPServerUpgradeHandler(upgraders: [ExplodingUpgrader(forProtocol: "myproto")],
                                               httpEncoder: nil,
                                               httpDecoder: nil) { (_: ChannelHandlerContext) in
            XCTFail("upgrade completed")
        }
        let (group, server, client) = try setUpTest(withHandlers: [handler])
        defer {
            XCTAssertNoThrow(try client.close().wait())
            XCTAssertNoThrow(try server.close().wait())
            XCTAssertNoThrow(try group.syncShutdownGracefully())
        }

        let request = "OPTIONS * HTTP/1.1\r\nHost: localhost\r\n\r\n"
        XCTAssertNoThrow(try client.writeAndFlush(NIOAny(ByteBuffer.forString(request))).wait())

        // At this time the channel pipeline should not contain our handler: it should have removed itself.
        try client.pipeline.assertDoesNotContain(handler: handler)
    }

    func testUpgradeAfterInitialRequest() throws {
        let handler = HTTPServerUpgradeHandler(upgraders: [ExplodingUpgrader(forProtocol: "myproto")],
                                               httpEncoder: nil,
                                               httpDecoder: nil) { (_: ChannelHandlerContext) in
            XCTFail("upgrade completed")
        }
        let (group, server, client) = try setUpTest(withHandlers: [handler])
        defer {
            XCTAssertNoThrow(try client.close().wait())
            XCTAssertNoThrow(try server.close().wait())
            XCTAssertNoThrow(try group.syncShutdownGracefully())
        }

        // This request fires a subsequent upgrade in immediately. It should also be ignored.
        let request = "OPTIONS * HTTP/1.1\r\nHost: localhost\r\n\r\nOPTIONS * HTTP/1.1\r\nHost: localhost\r\nUpgrade: myproto\r\nConnection: upgrade\r\n\r\n"
        XCTAssertNoThrow(try client.writeAndFlush(NIOAny(ByteBuffer.forString(request))).wait())

        // At this time the channel pipeline should not contain our handler: it should have removed itself.
        try client.pipeline.assertDoesNotContain(handler: handler)
    }

    func testUpgradeHandlerBarfsOnUnexpectedOrdering() throws {
        let channel = EmbeddedChannel()
        defer {
            XCTAssertEqual(.some(false), try? channel.finish())
        }

        let handler = HTTPServerUpgradeHandler(upgraders: [ExplodingUpgrader(forProtocol: "myproto")],
                                               httpEncoder: nil,
                                               httpDecoder: nil) { (_: ChannelHandlerContext) in
            XCTFail("upgrade completed")
        }
        let data = HTTPServerRequestPart.body(ByteBuffer.forString("hello"))

        XCTAssertNoThrow(try channel.pipeline.add(handler: handler).wait())

        do {
            try channel.writeInbound(data)
            XCTFail("Writing of bad data did not error")
        } catch HTTPUpgradeErrors.invalidHTTPOrdering {
            // Nothing to see here.
        }

        // The handler removed itself from the pipeline and passed the unexpected
        // data on.
        try channel.pipeline.assertDoesNotContain(handler: handler)
        let receivedData: HTTPServerRequestPart = channel.readInbound()!
        XCTAssertEqual(data, receivedData)
    }

    func testSimpleUpgradeSucceeds() throws {
        var upgradeRequest: HTTPRequestHead? = nil
        var upgradeHandlerCbFired = false
        var upgraderCbFired = false

        let upgrader = SuccessfulUpgrader(forProtocol: "myproto", requiringHeaders: ["kafkaesque"]) { req in
            upgradeRequest = req
            XCTAssert(upgradeHandlerCbFired)
            upgraderCbFired = true
        }
        let handler = HTTPServerUpgradeHandler(upgraders: [upgrader],
                                               httpEncoder: nil,
                                               httpDecoder: nil) { ctx in
            // This is called before the upgrader gets called.
            XCTAssertNil(upgradeRequest)
            upgradeHandlerCbFired = true

            // We're closing the connection now.
            ctx.close(promise: nil)
        }

        let (group, server, client) = try setUpTest(withHandlers: [handler])
        defer {
            XCTAssertNoThrow(try group.syncShutdownGracefully())
        }

        let completePromise: EventLoopPromise<Void> = group.next().newPromise()
        let clientHandler = ArrayAccumulationHandler<ByteBuffer> { buffers in
            let resultString = buffers.map { $0.getString(at: $0.readerIndex, length: $0.readableBytes)! }.joined(separator: "")
            assertResponseIs(response: resultString,
                             expectedResponseLine: "HTTP/1.1 101 Switching Protocols",
                             expectedResponseHeaders: ["x-upgrade-complete: true", "upgrade: myproto", "connection: upgrade"])
            completePromise.succeed(result: ())
        }
        XCTAssertNoThrow(try client.pipeline.add(handler: clientHandler).wait())

        // This request is safe to upgrade.
        let request = "OPTIONS * HTTP/1.1\r\nHost: localhost\r\nUpgrade: myproto\r\nKafkaesque: yup\r\nConnection: upgrade\r\nConnection: kafkaesque\r\n\r\n"
        XCTAssertNoThrow(try client.writeAndFlush(NIOAny(ByteBuffer.forString(request))).wait())

        // Let the machinery do its thing.
        XCTAssertNoThrow(try completePromise.futureResult.wait())

        // At this time we want to assert that everything got called. Their own callbacks assert
        // that the ordering was correct.
        XCTAssert(upgradeHandlerCbFired)
        XCTAssert(upgraderCbFired)

        // We also want to confirm that the upgrade handler is no longer in the pipeline.
        try client.pipeline.assertDoesNotContain(handler: handler)
    }

    func testUpgradeRequiresCorrectHeaders() throws {
        let handler = HTTPServerUpgradeHandler(upgraders: [ExplodingUpgrader(forProtocol: "myproto", requiringHeaders: ["kafkaesque"])],
                                               httpEncoder: nil,
                                               httpDecoder: nil) { (_: ChannelHandlerContext) in
            XCTFail("upgrade completed")
        }
        let (group, server, client) = try setUpTest(withHandlers: [handler])
        defer {
            XCTAssertNoThrow(try client.close().wait())
            XCTAssertNoThrow(try server.close().wait())
            XCTAssertNoThrow(try group.syncShutdownGracefully())
        }

        let request = "OPTIONS * HTTP/1.1\r\nHost: localhost\r\nConnection: upgrade\r\nUpgrade: myproto\r\n\r\n"
        XCTAssertNoThrow(try client.writeAndFlush(NIOAny(ByteBuffer.forString(request))).wait())

        // At this time the channel pipeline should not contain our handler: it should have removed itself.
        try client.pipeline.assertDoesNotContain(handler: handler)
    }

    func testUpgradeRequiresHeadersInConnection() throws {
        let handler = HTTPServerUpgradeHandler(upgraders: [ExplodingUpgrader(forProtocol: "myproto", requiringHeaders: ["kafkaesque"])],
                                               httpEncoder: nil,
                                               httpDecoder: nil) { (_: ChannelHandlerContext) in
            XCTFail("upgrade completed")
        }
        let (group, server, client) = try setUpTest(withHandlers: [handler])
        defer {
            XCTAssertNoThrow(try client.close().wait())
            XCTAssertNoThrow(try server.close().wait())
            XCTAssertNoThrow(try group.syncShutdownGracefully())
        }

        let request = "OPTIONS * HTTP/1.1\r\nHost: localhost\r\nConnection: upgrade\r\nUpgrade: myproto\r\nKafkaesque: true\r\n\r\n"
        XCTAssertNoThrow(try client.writeAndFlush(NIOAny(ByteBuffer.forString(request))).wait())

        // At this time the channel pipeline should not contain our handler: it should have removed itself.
        try client.pipeline.assertDoesNotContain(handler: handler)
    }

    func testUpgradeOnlyHandlesKnownProtocols() throws {
        let handler = HTTPServerUpgradeHandler(upgraders: [ExplodingUpgrader(forProtocol: "myproto")],
                                               httpEncoder: nil,
                                               httpDecoder: nil) { (_: ChannelHandlerContext) in
            XCTFail("upgrade completed")
        }
        let (group, server, client) = try setUpTest(withHandlers: [handler])
        defer {
            XCTAssertNoThrow(try client.close().wait())
            XCTAssertNoThrow(try server.close().wait())
            XCTAssertNoThrow(try group.syncShutdownGracefully())
        }

        let request = "OPTIONS * HTTP/1.1\r\nHost: localhost\r\nConnection: upgrade\r\nUpgrade: something-else\r\n\r\n"
        XCTAssertNoThrow(try client.writeAndFlush(NIOAny(ByteBuffer.forString(request))).wait())

        // At this time the channel pipeline should not contain our handler: it should have removed itself.
        try client.pipeline.assertDoesNotContain(handler: handler)
    }

    func testUpgradeRespectsClientPreference() throws {
        var upgradeRequest: HTTPRequestHead? = nil
        var upgradeHandlerCbFired = false
        var upgraderCbFired = false

        let explodingUpgrader = ExplodingUpgrader(forProtocol: "exploder")
        let successfulUpgrader = SuccessfulUpgrader(forProtocol: "myproto", requiringHeaders: ["kafkaesque"]) { req in
            upgradeRequest = req
            XCTAssert(upgradeHandlerCbFired)
            upgraderCbFired = true
        }
        let handler = HTTPServerUpgradeHandler(upgraders: [explodingUpgrader, successfulUpgrader],
                                               httpEncoder: nil,
                                               httpDecoder: nil) { ctx in
            // This is called before the upgrader gets called.
            XCTAssertNil(upgradeRequest)
            upgradeHandlerCbFired = true

            // We're closing the connection now.
            ctx.close(promise: nil)
        }

        let (group, server, client) = try setUpTest(withHandlers: [handler])
        defer {
            XCTAssertNoThrow(try group.syncShutdownGracefully())
        }

        let completePromise: EventLoopPromise<Void> = group.next().newPromise()
        let clientHandler = ArrayAccumulationHandler<ByteBuffer> { buffers in
            let resultString = buffers.map { $0.getString(at: $0.readerIndex, length: $0.readableBytes)! }.joined(separator: "")
            assertResponseIs(response: resultString,
                             expectedResponseLine: "HTTP/1.1 101 Switching Protocols",
                             expectedResponseHeaders: ["x-upgrade-complete: true", "upgrade: myproto", "connection: upgrade"])
            completePromise.succeed(result: ())
        }
        XCTAssertNoThrow(try client.pipeline.add(handler: clientHandler).wait())

        // This request is safe to upgrade.
        let request = "OPTIONS * HTTP/1.1\r\nHost: localhost\r\nUpgrade: myproto, exploder\r\nKafkaesque: yup\r\nConnection: upgrade, kafkaesque\r\n\r\n"
        XCTAssertNoThrow(try client.writeAndFlush(NIOAny(ByteBuffer.forString(request))).wait())

        // Let the machinery do its thing.
        XCTAssertNoThrow(try completePromise.futureResult.wait())

        // At this time we want to assert that everything got called. Their own callbacks assert
        // that the ordering was correct.
        XCTAssert(upgradeHandlerCbFired)
        XCTAssert(upgraderCbFired)

        // We also want to confirm that the upgrade handler is no longer in the pipeline.
        try client.pipeline.assertDoesNotContain(handler: handler)
    }

    func testUpgradeFiresUserEvent() throws {
        // The user event is fired last, so we don't see it until both other callbacks
        // have fired.
        let eventSaver = UserEventSaver<HTTPUpgradeEvents>()

        let upgrader = SuccessfulUpgrader(forProtocol: "myproto", requiringHeaders: []) { req in
            XCTAssertEqual(eventSaver.events.count, 0)
        }
        let handler = HTTPServerUpgradeHandler(upgraders: [upgrader],
                                               httpEncoder: nil,
                                               httpDecoder: nil) { ctx in
            XCTAssertEqual(eventSaver.events.count, 0)
            ctx.close(promise: nil)
        }

        let (group, server, client) = try setUpTest(withHandlers: [handler, eventSaver])
        defer {
            XCTAssertNoThrow(try group.syncShutdownGracefully())
        }

        let completePromise: EventLoopPromise<Void> = group.next().newPromise()
        let clientHandler = ArrayAccumulationHandler<ByteBuffer> { buffers in
            let resultString = buffers.map { $0.getString(at: $0.readerIndex, length: $0.readableBytes)! }.joined(separator: "")
            assertResponseIs(response: resultString,
                             expectedResponseLine: "HTTP/1.1 101 Switching Protocols",
                             expectedResponseHeaders: ["x-upgrade-complete: true", "upgrade: myproto", "connection: upgrade"])
            completePromise.succeed(result: ())
        }
        XCTAssertNoThrow(try client.pipeline.add(handler: clientHandler).wait())

        // This request is safe to upgrade.
        let request = "OPTIONS * HTTP/1.1\r\nHost: localhost\r\nUpgrade: myproto\r\nKafkaesque: yup\r\nConnection: upgrade,kafkaesque\r\n\r\n"
        XCTAssertNoThrow(try client.writeAndFlush(NIOAny(ByteBuffer.forString(request))).wait())

        // Let the machinery do its thing.
        XCTAssertNoThrow(try completePromise.futureResult.wait())

        // At this time we should have received one user event. We schedule this onto the
        // event loop to guarantee thread safety.
        XCTAssertNoThrow(try group.next().scheduleTask(in: .nanoseconds(0)) {
            XCTAssertEqual(eventSaver.events.count, 1)
            if case .upgradeComplete(let proto, let req) = eventSaver.events[0] {
                XCTAssertEqual(proto, "myproto")
                XCTAssertEqual(req.method, .OPTIONS)
                XCTAssertEqual(req.uri, "*")
                XCTAssertEqual(req.version, HTTPVersion(major: 1, minor: 1))
            } else {
                XCTFail("Unexpected event: \(eventSaver.events[0])")
            }
        }.futureResult.wait())

        // We also want to confirm that the upgrade handler is no longer in the pipeline.
        try client.pipeline.assertDoesNotContain(handler: handler)
    }

    func testUpgraderCanRejectUpgradeForPersonalReasons() throws {
        var upgradeRequest: HTTPRequestHead? = nil
        var upgradeHandlerCbFired = false
        var upgraderCbFired = false

        let explodingUpgrader = UpgraderSaysNo(forProtocol: "noproto")
        let successfulUpgrader = SuccessfulUpgrader(forProtocol: "myproto", requiringHeaders: ["kafkaesque"]) { req in
            upgradeRequest = req
            XCTAssert(upgradeHandlerCbFired)
            upgraderCbFired = true
        }
        let handler = HTTPServerUpgradeHandler(upgraders: [explodingUpgrader, successfulUpgrader],
                                               httpEncoder: nil,
                                               httpDecoder: nil) { ctx in
            // This is called before the upgrader gets called.
            XCTAssertNil(upgradeRequest)
            upgradeHandlerCbFired = true

            // We're closing the connection now.
            ctx.close(promise: nil)
        }
        let errorCatcher = ErrorSaver()

        let (group, server, client) = try setUpTest(withHandlers: [handler, errorCatcher])
        defer {
            XCTAssertNoThrow(try group.syncShutdownGracefully())
        }

        let completePromise: EventLoopPromise<Void> = group.next().newPromise()
        let clientHandler = ArrayAccumulationHandler<ByteBuffer> { buffers in
            let resultString = buffers.map { $0.getString(at: $0.readerIndex, length: $0.readableBytes)! }.joined(separator: "")
            assertResponseIs(response: resultString,
                             expectedResponseLine: "HTTP/1.1 101 Switching Protocols",
                             expectedResponseHeaders: ["x-upgrade-complete: true", "upgrade: myproto", "connection: upgrade"])
            completePromise.succeed(result: ())
        }
        XCTAssertNoThrow(try client.pipeline.add(handler: clientHandler).wait())

        // This request is safe to upgrade.
        let request = "OPTIONS * HTTP/1.1\r\nHost: localhost\r\nUpgrade: noproto,myproto\r\nKafkaesque: yup\r\nConnection: upgrade, kafkaesque\r\n\r\n"
        XCTAssertNoThrow(try client.writeAndFlush(NIOAny(ByteBuffer.forString(request))).wait())

        // Let the machinery do its thing.
        XCTAssertNoThrow(try completePromise.futureResult.wait())

        // At this time we want to assert that everything got called. Their own callbacks assert
        // that the ordering was correct.
        XCTAssert(upgradeHandlerCbFired)
        XCTAssert(upgraderCbFired)

        // We also want to confirm that the upgrade handler is no longer in the pipeline.
        try client.pipeline.assertDoesNotContain(handler: handler)

        // And we want to confirm we saved the error.
        XCTAssertEqual(errorCatcher.errors.count, 1)

        switch(errorCatcher.errors[0]) {
        case UpgraderSaysNo.No.no:
            break
        default:
            XCTFail("Unexpected error: \(errorCatcher.errors[0])")
        }
    }

    func testUpgradeIsCaseInsensitive() throws {
        let upgrader = SuccessfulUpgrader(forProtocol: "myproto", requiringHeaders: ["WeIrDcAsE"]) { req in }
        let handler = HTTPServerUpgradeHandler(upgraders: [upgrader],
                                               httpEncoder: nil,
                                               httpDecoder: nil) { ctx in
            ctx.close(promise: nil)
        }

        let (group, server, client) = try setUpTest(withHandlers: [handler])
        defer {
            XCTAssertNoThrow(try group.syncShutdownGracefully())
        }

        let completePromise: EventLoopPromise<Void> = group.next().newPromise()
        let clientHandler = ArrayAccumulationHandler<ByteBuffer> { buffers in
            let resultString = buffers.map { $0.getString(at: $0.readerIndex, length: $0.readableBytes)! }.joined(separator: "")
            assertResponseIs(response: resultString,
                             expectedResponseLine: "HTTP/1.1 101 Switching Protocols",
                             expectedResponseHeaders: ["x-upgrade-complete: true", "upgrade: myproto", "connection: upgrade"])
            completePromise.succeed(result: ())
        }
        XCTAssertNoThrow(try client.pipeline.add(handler: clientHandler).wait())

        // This request is safe to upgrade.
        let request = "OPTIONS * HTTP/1.1\r\nHost: localhost\r\nUpgrade: myproto\r\nWeirdcase: yup\r\nConnection: upgrade,weirdcase\r\n\r\n"
        XCTAssertNoThrow(try client.writeAndFlush(ByteBuffer.forString(request)).wait())

        // Let the machinery do its thing.
        XCTAssertNoThrow(try completePromise.futureResult.wait())

        // We also want to confirm that the upgrade handler is no longer in the pipeline.
        try client.pipeline.assertDoesNotContain(handler: handler)
    }

    func testDelayedUpgradeBehaviour() throws {
        let g = DispatchGroup()
        g.enter()
        var serverChannel: Channel? = nil

        let upgrader = UpgradeDelayer(forProtocol: "myproto")
        let handler = HTTPServerUpgradeHandler(upgraders: [upgrader],
                                               httpEncoder: nil,
                                               httpDecoder: nil) { ctx in
                                                  serverChannel = ctx.channel
                                                  g.leave()
                                               }

        let (group, server, client) = try setUpTest(withHandlers: [handler])
        defer {
            XCTAssertNoThrow(try group.syncShutdownGracefully())
        }

        let completePromise: EventLoopPromise<Void> = group.next().newPromise()
        let clientHandler = SingleHTTPResponseAccumulator { buffers in
            let resultString = buffers.map { $0.getString(at: $0.readerIndex, length: $0.readableBytes)! }.joined(separator: "")
            assertResponseIs(response: resultString,
                             expectedResponseLine: "HTTP/1.1 101 Switching Protocols",
                             expectedResponseHeaders: ["x-upgrade-complete: true", "upgrade: myproto", "connection: upgrade"])
            completePromise.succeed(result: ())
        }
        XCTAssertNoThrow(try client.pipeline.add(handler: clientHandler).wait())

        // This request is safe to upgrade.
        let request = "OPTIONS * HTTP/1.1\r\nHost: localhost\r\nUpgrade: myproto\r\nConnection: upgrade\r\n\r\n"
        XCTAssertNoThrow(try client.writeAndFlush(NIOAny(ByteBuffer.forString(request))).wait())

        g.wait()

        // Ok, we don't think this upgrade should have succeeded yet, but neither should it have failed. We want to
<<<<<<< HEAD
        // dispatch onto the client event loop and check that the channel is still up, and that the complete promise
        // is still unfulfilled (because the server-side channel isn't closed).
        try client.eventLoop.submit {
            XCTAssertTrue(client.isActive)
            XCTAssertFalse(completePromise.futureResult.isFulfilled)
        }.wait()
=======
        // dispatch onto the server event loop and check that the channel still contains the upgrade handler.
        try serverChannel!.pipeline.assertContains(handler: handler)
>>>>>>> 1fdee500

        // Ok, let's unblock the upgrade now. The machinery should do its thing.
        try server.eventLoop.submit {
            upgrader.unblockUpgrade()
        }.wait()
        XCTAssertNoThrow(try completePromise.futureResult.wait())
        client.close(promise: nil)
        try serverChannel!.pipeline.assertDoesNotContain(handler: handler)
    }

    func testBuffersInboundDataDuringDelayedUpgrade() throws {
        let g = DispatchGroup()
        g.enter()

        let upgrader = UpgradeDelayer(forProtocol: "myproto")
        let dataRecorder = DataRecorder<ByteBuffer>()

        let (group, server, client) = try setUpTestWithAutoremoval(upgraders: [upgrader], extraHandlers: [dataRecorder]) { ctx in
            g.leave()
        }
        defer {
            XCTAssertNoThrow(try group.syncShutdownGracefully())
        }

        let completePromise: EventLoopPromise<Void> = group.next().newPromise()
        let clientHandler = ArrayAccumulationHandler<ByteBuffer> { buffers in
            let resultString = buffers.map { $0.getString(at: $0.readerIndex, length: $0.readableBytes)! }.joined(separator: "")
            assertResponseIs(response: resultString,
                             expectedResponseLine: "HTTP/1.1 101 Switching Protocols",
                             expectedResponseHeaders: ["x-upgrade-complete: true", "upgrade: myproto", "connection: upgrade"])
            completePromise.succeed(result: ())
        }
        XCTAssertNoThrow(try client.pipeline.add(handler: clientHandler).wait())

        // This request is safe to upgrade, but is immediately followed by non-HTTP data that will probably
        // blow up the HTTP parser.
        let request = "OPTIONS * HTTP/1.1\r\nHost: localhost\r\nUpgrade: myproto\r\nConnection: upgrade\r\n\r\n"
        XCTAssertNoThrow(try client.writeAndFlush(NIOAny(ByteBuffer.forString(request))).wait())

        // Wait for the upgrade machinery to run.
        g.wait()

        // Ok, send the application data in.
        let appData = "supersecretawesome data definitely not http\r\nawesome\r\ndata\ryeah"
        XCTAssertNoThrow(try client.writeAndFlush(NIOAny(ByteBuffer.forString(appData))).wait())

        // Now we need to wait a little bit before we move forward. This needs to give time for the
        // I/O to settle. 100ms should be plenty to handle that I/O.
        try server.eventLoop.scheduleTask(in: .milliseconds(100)) {
            upgrader.unblockUpgrade()
        }.futureResult.wait()

        client.close(promise: nil)
        XCTAssertNoThrow(try completePromise.futureResult.wait())

        // Let's check that the data recorder saw everything.
        let data = try server.eventLoop.submit {
            dataRecorder.receivedData()
        }.wait()
        let resultString = data.map { $0.getString(at: $0.readerIndex, length: $0.readableBytes)! }.joined(separator: "")
        XCTAssertEqual(resultString, appData)
    }
}<|MERGE_RESOLUTION|>--- conflicted
+++ resolved
@@ -691,17 +691,8 @@
         g.wait()
 
         // Ok, we don't think this upgrade should have succeeded yet, but neither should it have failed. We want to
-<<<<<<< HEAD
-        // dispatch onto the client event loop and check that the channel is still up, and that the complete promise
-        // is still unfulfilled (because the server-side channel isn't closed).
-        try client.eventLoop.submit {
-            XCTAssertTrue(client.isActive)
-            XCTAssertFalse(completePromise.futureResult.isFulfilled)
-        }.wait()
-=======
         // dispatch onto the server event loop and check that the channel still contains the upgrade handler.
         try serverChannel!.pipeline.assertContains(handler: handler)
->>>>>>> 1fdee500
 
         // Ok, let's unblock the upgrade now. The machinery should do its thing.
         try server.eventLoop.submit {
