//===----------------------------------------------------------------------===//
//
// This source file is part of the SwiftNIO open source project
//
// Copyright (c) 2017-2021 Apple Inc. and the SwiftNIO project authors
// Licensed under Apache License v2.0
//
// See LICENSE.txt for license information
// See CONTRIBUTORS.txt for the list of SwiftNIO project authors
//
// SPDX-License-Identifier: Apache-2.0
//
//===----------------------------------------------------------------------===//

import XCTest
import NIOCore
import NIOEmbedded
import NIOHTTP1
import NIOTestUtils

class HTTPDecoderTest: XCTestCase {
    private var channel: EmbeddedChannel!
    private var loop: EmbeddedEventLoop {
        return self.channel.embeddedEventLoop
    }

    override func setUp() {
        self.channel = EmbeddedChannel()
    }

    override func tearDown() {
        XCTAssertNoThrow(try self.channel?.finish(acceptAlreadyClosed: true))
        self.channel = nil
    }

    func testDoesNotDecodeRealHTTP09Request() throws {
        XCTAssertNoThrow(try channel.pipeline.addHandler(ByteToMessageHandler(HTTPRequestDecoder())).wait())
        
        // This is an invalid HTTP/0.9 simple request (too many CRLFs), but we need to
        // trigger https://github.com/nodejs/http-parser/issues/386 or http_parser won't
        // actually parse this at all.
        var buffer = channel.allocator.buffer(capacity: 64)
        buffer.writeStaticString("GET /a-file\r\n\r\n")
        
        XCTAssertThrowsError(try channel.writeInbound(buffer)) { error in
            XCTAssertEqual(.invalidVersion, error as? HTTPParserError)
        }
        
        self.loop.run()
    }

    func testDoesNotDecodeFakeHTTP09Request() throws {
        XCTAssertNoThrow(try channel.pipeline.addHandler(ByteToMessageHandler(HTTPRequestDecoder())).wait())

        // This is a HTTP/1.1-formatted request that claims to be HTTP/0.9.
        var buffer = channel.allocator.buffer(capacity: 64)
        buffer.writeStaticString("GET / HTTP/0.9\r\nHost: whatever\r\n\r\n")

        XCTAssertThrowsError(try channel.writeInbound(buffer)) { error in
            XCTAssertEqual(.invalidVersion, error as? HTTPParserError)
        }

        self.loop.run()
    }

    func testDoesNotDecodeHTTP2XRequest() throws {
        XCTAssertNoThrow(try channel.pipeline.addHandler(ByteToMessageHandler(HTTPRequestDecoder())).wait())

        // This is a hypothetical HTTP/2.0 protocol request, assuming it is
        // byte for byte identical (which such a protocol would never be).
        var buffer = channel.allocator.buffer(capacity: 64)
        buffer.writeStaticString("GET / HTTP/2.0\r\nHost: whatever\r\n\r\n")

        XCTAssertThrowsError(try channel.writeInbound(buffer)) { error in
            XCTAssertEqual(.invalidVersion, error as? HTTPParserError)
        }

        self.loop.run()
    }

    func testToleratesHTTP13Request() throws {
        XCTAssertNoThrow(try channel.pipeline.addHandler(ByteToMessageHandler(HTTPRequestDecoder())).wait())

        // We tolerate higher versions of HTTP/1 than we know about because RFC 7230
        // says that these should be treated like HTTP/1.1 by our users.
        var buffer = channel.allocator.buffer(capacity: 64)
        buffer.writeStaticString("GET / HTTP/1.3\r\nHost: whatever\r\n\r\n")

        XCTAssertNoThrow(try channel.writeInbound(buffer))
        XCTAssertNoThrow(try channel.finish())
    }

    func testDoesNotDecodeRealHTTP09Response() throws {
        XCTAssertNoThrow(try channel.pipeline.addHandler(HTTPRequestEncoder()).wait())
        XCTAssertNoThrow(try channel.pipeline.addHandler(ByteToMessageHandler(HTTPResponseDecoder())).wait())

        // We need to prime the decoder by seeing a GET request.
        try channel.writeOutbound(HTTPClientRequestPart.head(HTTPRequestHead(version: .http0_9, method: .GET, uri: "/")))

        // The HTTP parser has no special logic for HTTP/0.9 simple responses, but we'll send
        // one anyway just to prove it explodes.
        var buffer = channel.allocator.buffer(capacity: 64)
        buffer.writeStaticString("This is file data\n")

        XCTAssertThrowsError(try channel.writeInbound(buffer)) { error in
            XCTAssertEqual(.invalidConstant, error as? HTTPParserError)
        }

        self.loop.run()
    }

    func testDoesNotDecodeFakeHTTP09Response() throws {
        XCTAssertNoThrow(try channel.pipeline.addHandler(HTTPRequestEncoder()).wait())
        XCTAssertNoThrow(try channel.pipeline.addHandler(ByteToMessageHandler(HTTPResponseDecoder())).wait())

        // We need to prime the decoder by seeing a GET request.
        try channel.writeOutbound(HTTPClientRequestPart.head(HTTPRequestHead(version: .http0_9, method: .GET, uri: "/")))

        // The HTTP parser rejects HTTP/1.1-formatted responses claiming 0.9 as a version.
        var buffer = channel.allocator.buffer(capacity: 64)
        buffer.writeStaticString("HTTP/0.9 200 OK\r\nServer: whatever\r\n\r\n")

        XCTAssertThrowsError(try channel.writeInbound(buffer)) { error in
            XCTAssertEqual(.invalidVersion, error as? HTTPParserError)
        }

        self.loop.run()
    }

    func testDoesNotDecodeHTTP2XResponse() throws {
        XCTAssertNoThrow(try channel.pipeline.addHandler(HTTPRequestEncoder()).wait())
        XCTAssertNoThrow(try channel.pipeline.addHandler(ByteToMessageHandler(HTTPResponseDecoder())).wait())

        // We need to prime the decoder by seeing a GET request.
        try channel.writeOutbound(HTTPClientRequestPart.head(HTTPRequestHead(version: .http2, method: .GET, uri: "/")))

        // This is a hypothetical HTTP/2.0 protocol response, assuming it is
        // byte for byte identical (which such a protocol would never be).
        var buffer = channel.allocator.buffer(capacity: 64)
        buffer.writeStaticString("HTTP/2.0 200 OK\r\nServer: whatever\r\n\r\n")

        XCTAssertThrowsError(try channel.writeInbound(buffer)) { error in
            XCTAssertEqual(.invalidVersion, error as? HTTPParserError)
        }

        self.loop.run()
    }

    func testToleratesHTTP13Response() throws {
        XCTAssertNoThrow(try channel.pipeline.addHandler(HTTPRequestEncoder()).wait())
        XCTAssertNoThrow(try channel.pipeline.addHandler(ByteToMessageHandler(HTTPResponseDecoder())).wait())

        // We need to prime the decoder by seeing a GET request.
        try channel.writeOutbound(HTTPClientRequestPart.head(HTTPRequestHead(version: .http2, method: .GET, uri: "/")))

        // We tolerate higher versions of HTTP/1 than we know about because RFC 7230
        // says that these should be treated like HTTP/1.1 by our users.
        var buffer = channel.allocator.buffer(capacity: 64)
        buffer.writeStaticString("HTTP/1.3 200 OK\r\nServer: whatever\r\n\r\n")

        XCTAssertNoThrow(try channel.writeInbound(buffer))
        XCTAssertNoThrow(try channel.finish())
    }
    
    func testToleratesSourcetableResponse() throws {
        XCTAssertNoThrow(try channel.pipeline.addHandler(HTTPRequestEncoder()).wait())
        XCTAssertNoThrow(try channel.pipeline.addHandler(ByteToMessageHandler(HTTPResponseDecoder())).wait())

        // We need to prime the decoder by seeing a GET request.
        try channel.writeOutbound(HTTPClientRequestPart.head(HTTPRequestHead(version: .http2, method: .GET, uri: "/")))

        // We tolerate SOURCETABLE responses due to NTRIP revision 1.
        // says that these should be treated like HTTP/1.1 by our users.
        var buffer = channel.allocator.buffer(capacity: 64)
        buffer.writeStaticString("SOURCETABLE 200 OK\r\nServer: whatever\r\n\r\n")

        XCTAssertNoThrow(try channel.writeInbound(buffer))
        XCTAssertNoThrow(try channel.finish())
    }
    
<<<<<<< HEAD
    func testToleratesEarlyRTCMBodyResponse() throws {
=======
    func testToleratesIcyResponse() throws {
>>>>>>> 144a6dd8
        XCTAssertNoThrow(try channel.pipeline.addHandler(HTTPRequestEncoder()).wait())
        XCTAssertNoThrow(try channel.pipeline.addHandler(ByteToMessageHandler(HTTPResponseDecoder())).wait())

        // We need to prime the decoder by seeing a GET request.
        try channel.writeOutbound(HTTPClientRequestPart.head(HTTPRequestHead(version: .http2, method: .GET, uri: "/")))

        // We tolerate SOURCETABLE responses due to NTRIP revision 1.
        // says that these should be treated like HTTP/1.1 by our users.
        var buffer = channel.allocator.buffer(capacity: 64)
<<<<<<< HEAD
        buffer.writeStaticString("HTTP/1.1 200 OK\r\nServer: whatever\r\nÓ")
=======
        buffer.writeStaticString("ICY 200 OK\r\n\r\n")
>>>>>>> 144a6dd8

        XCTAssertNoThrow(try channel.writeInbound(buffer))
        XCTAssertNoThrow(try channel.finish())
    }
<<<<<<< HEAD
    
    func testNonRTCMFalseAlarmResponse() throws {
        XCTAssertNoThrow(try channel.pipeline.addHandler(HTTPRequestEncoder()).wait())
        XCTAssertNoThrow(try channel.pipeline.addHandler(ByteToMessageHandler(HTTPResponseDecoder())).wait())

        // We need to prime the decoder by seeing a GET request.
        try channel.writeOutbound(HTTPClientRequestPart.head(HTTPRequestHead(version: .http2, method: .GET, uri: "/")))

        // We tolerate SOURCETABLE responses due to NTRIP revision 1.
        // says that these should be treated like HTTP/1.1 by our users.
        var buffer = channel.allocator.buffer(capacity: 64)
        buffer.writeStaticString("HTTP/1.1 200 OK\r\n\u{C3}Header: whatever\r\n\r\n")
        XCTAssertThrowsError(try channel.writeInbound(buffer), "invalid character in header", {error in
            XCTAssertEqual(error as? HTTPParserError, HTTPParserError.invalidHeaderToken, "Unexpected error")
        })
    }
=======
>>>>>>> 144a6dd8

    func testCorrectlyMaintainIndicesWhenDiscardReadBytes() throws {
        class Receiver: ChannelInboundHandler {
            typealias InboundIn = HTTPServerRequestPart

            func channelRead(context: ChannelHandlerContext, data: NIOAny) {
                let part = self.unwrapInboundIn(data)
                switch part {
                case .head(let h):
                    XCTAssertEqual("/SomeURL", h.uri)
                    for h in h.headers {
                        XCTAssertEqual("X-Header", h.name)
                        XCTAssertEqual("value", h.value)
                    }
                default:
                    break
                }
            }
        }

        XCTAssertNoThrow(try channel.pipeline.addHandler(ByteToMessageHandler(HTTPRequestDecoder())).wait())
        XCTAssertNoThrow(try channel.pipeline.addHandler(Receiver()).wait())

        // This is a hypothetical HTTP/2.0 protocol response, assuming it is
        // byte for byte identical (which such a protocol would never be).
        var buffer = channel.allocator.buffer(capacity: 16)
        buffer.writeStaticString("GET /SomeURL HTTP/1.1\r\n")
        XCTAssertNoThrow(try channel.writeInbound(buffer))

        var written = 0
        repeat {
            var buffer2 = channel.allocator.buffer(capacity: 16)

            written += buffer2.writeStaticString("X-Header: value\r\n")
            try channel.writeInbound(buffer2)
        } while written < 8192 // Use a value that w

        var buffer3 = channel.allocator.buffer(capacity: 2)
        buffer3.writeStaticString("\r\n")

        XCTAssertNoThrow(try channel.writeInbound(buffer3))
        XCTAssertNoThrow(try channel.finish())
    }

    func testDropExtraBytes() throws {
        class Receiver: ChannelInboundHandler {
            typealias InboundIn = HTTPServerRequestPart

            func channelRead(context: ChannelHandlerContext, data: NIOAny) {
                let part = self.unwrapInboundIn(data)
                switch part {
                case .end:
                    // ignore
                    _ = context.pipeline.removeHandler(name: "decoder")
                default:
                    break
                }
            }
        }
        XCTAssertNoThrow(try
        channel.pipeline.addHandler(ByteToMessageHandler(HTTPRequestDecoder()),
                                    name: "decoder").wait())
        XCTAssertNoThrow(try channel.pipeline.addHandler(Receiver()).wait())

        var buffer = channel.allocator.buffer(capacity: 64)
        buffer.writeStaticString("OPTIONS * HTTP/1.1\r\nHost: localhost\r\nUpgrade: myproto\r\nConnection: upgrade\r\n\r\nXXXX")

        XCTAssertNoThrow(try channel.writeInbound(buffer))
        (channel.eventLoop as! EmbeddedEventLoop).run() // allow the event loop to run (removal is not synchronous here)
        XCTAssertNoThrow(try channel.pipeline.assertDoesNotContain(handlerType: ByteToMessageHandler<HTTPRequestDecoder>.self))
        XCTAssertNoThrow(try channel.finish())
    }

    func testDontDropExtraBytesRequest() throws {
        class ByteCollector: ChannelInboundHandler {
            typealias InboundIn = ByteBuffer
            var called: Bool = false

            func channelRead(context: ChannelHandlerContext, data: NIOAny) {
                var buffer = self.unwrapInboundIn(data)
                XCTAssertEqual("XXXX", buffer.readString(length: buffer.readableBytes)!)
                self.called = true
            }

            func handlerAdded(context: ChannelHandlerContext) {
                context.pipeline.removeHandler(name: "decoder").whenComplete { result in
                    _ = result.mapError { (error: Error) -> Error in
                        XCTFail("unexpected error \(error)")
                        return error
                    }
                }
            }

            func handlerRemoved(context: ChannelHandlerContext) {
                XCTAssertTrue(self.called)
            }
        }

        class Receiver: ChannelInboundHandler, RemovableChannelHandler {
            typealias InboundIn = HTTPServerRequestPart
            let collector = ByteCollector()

            func channelRead(context: ChannelHandlerContext, data: NIOAny) {
                let part = self.unwrapInboundIn(data)
                switch part {
                case .end:
                    _ = context.pipeline.removeHandler(self).flatMap { _ in
                        context.pipeline.addHandler(self.collector)
                    }
                default:
                    // ignore
                    break
                }
            }
        }
        XCTAssertNoThrow(try
        channel.pipeline.addHandler(ByteToMessageHandler(HTTPRequestDecoder(leftOverBytesStrategy: .forwardBytes)),
                                    name: "decoder").wait())
        XCTAssertNoThrow(try channel.pipeline.addHandler(Receiver()).wait())

        // This connect call is semantically wrong, but it's how you active embedded channels properly right now.
        XCTAssertNoThrow(try channel.connect(to: SocketAddress(ipAddress: "127.0.0.1", port: 8888)).wait())

        var buffer = channel.allocator.buffer(capacity: 64)
        buffer.writeStaticString("OPTIONS * HTTP/1.1\r\nHost: localhost\r\nUpgrade: myproto\r\nConnection: upgrade\r\n\r\nXXXX")

        XCTAssertNoThrow(try channel.writeInbound(buffer))
        (channel.eventLoop as! EmbeddedEventLoop).run() // allow the event loop to run (removal is not synchrnous here)
        XCTAssertNoThrow(try channel.pipeline.assertDoesNotContain(handlerType: ByteToMessageHandler<HTTPRequestDecoder>.self))
        XCTAssertNoThrow(try channel.finish())
    }
    
    func testDontDropExtraBytesResponse() throws {
        class ByteCollector: ChannelInboundHandler {
            typealias InboundIn = ByteBuffer
            var called: Bool = false
            
            func channelRead(context: ChannelHandlerContext, data: NIOAny) {
                var buffer = self.unwrapInboundIn(data)
                XCTAssertEqual("XXXX", buffer.readString(length: buffer.readableBytes)!)
                self.called = true
            }
            
            func handlerAdded(context: ChannelHandlerContext) {
                _ = context.pipeline.removeHandler(name: "decoder")
            }
            
            func handlerRemoved(context: ChannelHandlerContext) {
                XCTAssert(self.called)
            }
        }
        
        class Receiver: ChannelInboundHandler, RemovableChannelHandler {
            typealias InboundIn = HTTPClientResponsePart
            typealias InboundOut = HTTPClientResponsePart
            typealias OutboundOut = HTTPClientRequestPart
            
            func channelActive(context: ChannelHandlerContext) {
                var upgradeReq = HTTPRequestHead(version: .http1_1, method: .GET, uri: "/")
                upgradeReq.headers.add(name: "Connection", value: "Upgrade")
                upgradeReq.headers.add(name: "Upgrade", value: "myprot")
                upgradeReq.headers.add(name: "Host", value: "localhost")
                context.write(wrapOutboundOut(.head(upgradeReq)), promise: nil)
                context.writeAndFlush(wrapOutboundOut(.end(nil)), promise: nil)
            }
            
            func channelRead(context: ChannelHandlerContext, data: NIOAny) {
                let part = self.unwrapInboundIn(data)
                switch part {
                case .end:
                    _ = context.pipeline.removeHandler(self).flatMap { _ in
                        context.pipeline.addHandler(ByteCollector())
                    }
                    break
                default:
                    // ignore
                    break
                }
            }
        }
        
        XCTAssertNoThrow(try channel.pipeline.addHandler(ByteToMessageHandler(HTTPResponseDecoder(leftOverBytesStrategy: .forwardBytes)),
                                                         name: "decoder").wait())
        XCTAssertNoThrow(try channel.pipeline.addHandler(Receiver()).wait())
        
        XCTAssertNoThrow(try channel.connect(to: SocketAddress(ipAddress: "127.0.0.1", port: 8888)).wait())
        
        var buffer = channel.allocator.buffer(capacity: 32)
        buffer.writeStaticString("HTTP/1.1 101 Switching Protocols\r\nHost: localhost\r\nUpgrade: myproto\r\nConnection: upgrade\r\n\r\nXXXX")
        
        XCTAssertNoThrow(try channel.writeInbound(buffer))
        (channel.eventLoop as! EmbeddedEventLoop).run() // allow the event loop to run (removal is not synchrnous here)
        XCTAssertNoThrow(try channel.pipeline.assertDoesNotContain(handlerType: ByteToMessageHandler<HTTPRequestDecoder>.self))
        XCTAssertNoThrow(try channel.finish())
    }

    func testExtraCRLF() throws {
        XCTAssertNoThrow(try channel.pipeline.addHandler(ByteToMessageHandler(HTTPRequestDecoder())).wait())

        // This is a simple HTTP/1.1 request with a few too many CRLFs before it, to trigger
        // https://github.com/nodejs/http-parser/pull/432.
        var buffer = channel.allocator.buffer(capacity: 64)
        buffer.writeStaticString("\r\nGET / HTTP/1.1\r\nHost: example.com\r\n\r\n")
        try channel.writeInbound(buffer)

        let message: HTTPServerRequestPart? = try self.channel.readInbound()
        guard case .some(.head(let head)) = message else {
            XCTFail("Invalid message: \(String(describing: message))")
            return
        }

        XCTAssertEqual(head.method, .GET)
        XCTAssertEqual(head.uri, "/")
        XCTAssertEqual(head.version, .http1_1)
        XCTAssertEqual(head.headers, HTTPHeaders([("Host", "example.com")]))

        let secondMessage: HTTPServerRequestPart? = try self.channel.readInbound()
        guard case .some(.end(.none)) = secondMessage else {
            XCTFail("Invalid second message: \(String(describing: secondMessage))")
            return
        }

        XCTAssertNoThrow(try channel.finish())
    }

    func testSOURCEDoesntExplodeUs() throws {
        XCTAssertNoThrow(try channel.pipeline.addHandler(ByteToMessageHandler(HTTPRequestDecoder())).wait())

        // This is a simple HTTP/1.1 request with the SOURCE verb which is newly added to
        // http_parser.
        var buffer = channel.allocator.buffer(capacity: 64)
        buffer.writeStaticString("SOURCE / HTTP/1.1\r\nHost: example.com\r\n\r\n")
        try channel.writeInbound(buffer)

        let message: HTTPServerRequestPart? = try self.channel.readInbound()
        guard case .some(.head(let head)) = message else {
            XCTFail("Invalid message: \(String(describing: message))")
            return
        }

        XCTAssertEqual(head.method, .RAW(value: "SOURCE"))
        XCTAssertEqual(head.uri, "/")
        XCTAssertEqual(head.version, .http1_1)
        XCTAssertEqual(head.headers, HTTPHeaders([("Host", "example.com")]))

        let secondMessage: HTTPServerRequestPart? = try self.channel.readInbound()
        guard case .some(.end(.none)) = secondMessage else {
            XCTFail("Invalid second message: \(String(describing: secondMessage))")
            return
        }

        XCTAssertNoThrow(try channel.finish())
    }

    func testExtraCarriageReturnBetweenSubsequentRequests() throws {
        XCTAssertNoThrow(try channel.pipeline.addHandler(ByteToMessageHandler(HTTPRequestDecoder())).wait())

        // This is a simple HTTP/1.1 request with an extra \r between first and second message, designed to hit the code
        // changed in https://github.com/nodejs/http-parser/pull/432 .
        var buffer = channel.allocator.buffer(capacity: 64)
        buffer.writeStaticString("GET / HTTP/1.1\r\nHost: example.com\r\n\r\n")
        buffer.writeStaticString("\r") // this is extra
        buffer.writeStaticString("GET / HTTP/1.1\r\nHost: example.com\r\n\r\n")
        try channel.writeInbound(buffer)

        let message: HTTPServerRequestPart? = try self.channel.readInbound()
        guard case .some(.head(let head)) = message else {
            XCTFail("Invalid message: \(String(describing: message))")
            return
        }

        XCTAssertEqual(head.method, .GET)
        XCTAssertEqual(head.uri, "/")
        XCTAssertEqual(head.version, .http1_1)
        XCTAssertEqual(head.headers, HTTPHeaders([("Host", "example.com")]))

        let secondMessage: HTTPServerRequestPart? = try self.channel.readInbound()
        guard case .some(.end(.none)) = secondMessage else {
            XCTFail("Invalid second message: \(String(describing: secondMessage))")
            return
        }

        XCTAssertNoThrow(try channel.finish())
    }

    func testIllegalHeaderNamesCauseError() {
        func writeToFreshRequestDecoderChannel(_ string: String) throws {
            let channel = EmbeddedChannel(handler: ByteToMessageHandler(HTTPRequestDecoder()))
            defer {
                XCTAssertNoThrow(try channel.finish())
            }
            var buffer = channel.allocator.buffer(capacity: 256)
            buffer.writeString(string)
            try channel.writeInbound(buffer)
        }

        // non-ASCII character in header name
        XCTAssertThrowsError(try writeToFreshRequestDecoderChannel("GET / HTTP/1.1\r\nföo: bar\r\n\r\n")) { error in
            XCTAssertEqual(HTTPParserError.invalidHeaderToken, error as? HTTPParserError)
        }

        // empty header name
        XCTAssertThrowsError(try writeToFreshRequestDecoderChannel("GET / HTTP/1.1\r\n: bar\r\n\r\n")) { error in
            XCTAssertEqual(HTTPParserError.invalidHeaderToken, error as? HTTPParserError)
        }

        // just a space as header name
        XCTAssertThrowsError(try writeToFreshRequestDecoderChannel("GET / HTTP/1.1\r\n : bar\r\n\r\n")) { error in
            XCTAssertEqual(HTTPParserError.invalidHeaderToken, error as? HTTPParserError)
        }
    }

    func testNonASCIIWorksAsHeaderValue() {
        func writeToFreshRequestDecoderChannel(_ string: String) throws -> HTTPServerRequestPart? {
            let channel = EmbeddedChannel(handler: ByteToMessageHandler(HTTPRequestDecoder()))
            defer {
                XCTAssertNoThrow(try channel.finish())
            }
            var buffer = channel.allocator.buffer(capacity: 256)
            buffer.writeString(string)
            try channel.writeInbound(buffer)
            return try channel.readInbound(as: HTTPServerRequestPart.self)
        }

        var expectedHead = HTTPRequestHead(version: .http1_1, method: .GET, uri: "/")
        expectedHead.headers.add(name: "foo", value: "bär")
        XCTAssertNoThrow(XCTAssertEqual(.head(expectedHead),
                                        try writeToFreshRequestDecoderChannel("GET / HTTP/1.1\r\nfoo: bär\r\n\r\n")))
    }

    func testDoesNotDeliverLeftoversUnnecessarily() {
        // This test isolates a nasty problem where the http parser offset would never be reset to zero. This would cause us to gradually leak
        // very small amounts of memory on each connection, or sometimes crash.
        let data: StaticString = "GET / HTTP/1.1\r\nHost: localhost\r\n\r\n"

        let channel = EmbeddedChannel()
        defer {
            XCTAssertNoThrow(try channel.finish())
        }
        var dataBuffer = channel.allocator.buffer(capacity: 128)
        dataBuffer.writeStaticString(data)

        XCTAssertNoThrow(try channel.pipeline.addHandler(ByteToMessageHandler(HTTPRequestDecoder(leftOverBytesStrategy: .fireError))).wait())
        XCTAssertNoThrow(try channel.writeInbound(dataBuffer.getSlice(at: 0, length: dataBuffer.readableBytes - 6)!))
        XCTAssertNoThrow(try channel.writeInbound(dataBuffer.getSlice(at: dataBuffer.readableBytes - 6, length: 6)!))

        XCTAssertNoThrow(try channel.throwIfErrorCaught())
        channel.pipeline.fireChannelInactive()
        XCTAssertNoThrow(try channel.throwIfErrorCaught())
    }

    func testHTTPResponseWithoutHeaders() {
        let channel = EmbeddedChannel()
        defer {
            XCTAssertNoThrow(try channel.finish())
        }
        var buffer = channel.allocator.buffer(capacity: 128)
        buffer.writeStaticString("HTTP/1.0 200 ok\r\n\r\n")

        XCTAssertNoThrow(try channel.pipeline.addHandler(ByteToMessageHandler(HTTPResponseDecoder(leftOverBytesStrategy: .fireError))).wait())
        XCTAssertNoThrow(try channel.writeOutbound(HTTPClientRequestPart.head(.init(version: .http1_1,
                                                                                    method: .GET, uri: "/"))))
        XCTAssertNoThrow(try channel.writeInbound(buffer))
        XCTAssertNoThrow(XCTAssertEqual(HTTPClientResponsePart.head(.init(version: .http1_0,
                                                                          status: .ok)), try channel.readInbound()))
    }

    func testBasicVerifications() {
        let byteBufferContainingJustAnX = ByteBuffer(string: "X")
        let expectedInOuts: [(String, [HTTPServerRequestPart])] = [
            ("GET / HTTP/1.1\r\n\r\n",
             [.head(.init(version: .http1_1, method: .GET, uri: "/")),
              .end(nil)]),
            ("POST /foo HTTP/1.1\r\n\r\n",
             [.head(.init(version: .http1_1, method: .POST, uri: "/foo")),
              .end(nil)]),
            ("POST / HTTP/1.1\r\ncontent-length: 1\r\n\r\nX",
             [.head(.init(version: .http1_1,
                          method: .POST,
                          uri: "/",
                          headers: .init([("content-length", "1")]))),
              .body(byteBufferContainingJustAnX),
              .end(nil)]),
            ("POST / HTTP/1.1\r\ntransfer-encoding: chunked\r\n\r\n1\r\nX\r\n0\r\n\r\n",
             [.head(.init(version: .http1_1,
                          method: .POST,
                          uri: "/",
                          headers: .init([("transfer-encoding", "chunked")]))),
              .body(byteBufferContainingJustAnX),
              .end(nil)]),
            ("POST / HTTP/1.1\r\ntransfer-encoding: chunked\r\none: two\r\n\r\n1\r\nX\r\n0\r\nfoo: bar\r\n\r\n",
             [.head(.init(version: .http1_1,
                          method: .POST,
                          uri: "/",
                          headers: .init([("transfer-encoding", "chunked"), ("one", "two")]))),
              .body(byteBufferContainingJustAnX),
              .end(.init([("foo", "bar")]))]),
        ]

        let expectedInOutsBB: [(ByteBuffer, [HTTPServerRequestPart])] = expectedInOuts.map { io in
            return (ByteBuffer(string: io.0), io.1)
        }
        XCTAssertNoThrow(try ByteToMessageDecoderVerifier.verifyDecoder(inputOutputPairs: expectedInOutsBB,
                                                                        decoderFactory: { HTTPRequestDecoder() }))
    }

    func testNothingHappensOnEOFForLeftOversInAllLeftOversModes() throws {
        class Receiver: ChannelInboundHandler {
            typealias InboundIn = HTTPServerRequestPart

            private var numberOfErrors = 0

            func errorCaught(context: ChannelHandlerContext, error: Error) {
                XCTFail("unexpected error: \(error)")
            }

            func channelRead(context: ChannelHandlerContext, data: NIOAny) {
                let part = self.unwrapInboundIn(data)
                switch part {
                case .head(let head):
                    XCTAssertEqual(.OPTIONS, head.method)
                case .body:
                    XCTFail("unexpected .body part")
                case .end:
                    ()
                }
            }
        }

        for leftOverBytesStrategy in [RemoveAfterUpgradeStrategy.dropBytes, .fireError, .forwardBytes] {
            let channel = EmbeddedChannel()
            var buffer = channel.allocator.buffer(capacity: 64)
            buffer.writeStaticString("OPTIONS * HTTP/1.1\r\nHost: L\r\nUpgrade: P\r\nConnection: upgrade\r\n\r\nXXXX")

            let decoder = HTTPRequestDecoder(leftOverBytesStrategy: leftOverBytesStrategy)
            XCTAssertNoThrow(try channel.pipeline.addHandler(ByteToMessageHandler(decoder)).wait())
            XCTAssertNoThrow(try channel.pipeline.addHandler(Receiver()).wait())
            XCTAssertNoThrow(try channel.writeInbound(buffer))
            XCTAssertNoThrow(XCTAssert(try channel.finish().isClean))
        }
    }

    func testBytesCanBeForwardedWhenHandlerRemoved() throws {
        class Receiver: ChannelInboundHandler, RemovableChannelHandler {
            typealias InboundIn = HTTPServerRequestPart

            func channelRead(context: ChannelHandlerContext, data: NIOAny) {
                let part = self.unwrapInboundIn(data)
                switch part {
                case .head(let head):
                    XCTAssertEqual(.OPTIONS, head.method)
                case .body:
                    XCTFail("unexpected .body part")
                case .end:
                    ()
                }
            }
        }

        let channel = EmbeddedChannel()
        var buffer = channel.allocator.buffer(capacity: 64)
        buffer.writeStaticString("OPTIONS * HTTP/1.1\r\nHost: L\r\nUpgrade: P\r\nConnection: upgrade\r\n\r\nXXXX")

        let receiver = Receiver()
        let decoder = ByteToMessageHandler(HTTPRequestDecoder(leftOverBytesStrategy: .forwardBytes))
        XCTAssertNoThrow(try channel.pipeline.addHandler(decoder).wait())
        XCTAssertNoThrow(try channel.pipeline.addHandler(receiver).wait())
        XCTAssertNoThrow(try channel.writeInbound(buffer))
        let removalFutures = [ channel.pipeline.removeHandler(receiver), channel.pipeline.removeHandler(decoder) ]
        channel.embeddedEventLoop.run()
        try removalFutures.forEach {
            XCTAssertNoThrow(try $0.wait())
        }
        XCTAssertNoThrow(XCTAssertEqual("XXXX", try channel.readInbound(as: ByteBuffer.self).map {
            String(decoding: $0.readableBytesView, as: Unicode.UTF8.self)
        }))
        XCTAssertNoThrow(XCTAssert(try channel.finish().isClean))
    }

    func testBytesCanBeFiredAsErrorWhenHandlerRemoved() throws {
        class Receiver: ChannelInboundHandler, RemovableChannelHandler {
            typealias InboundIn = HTTPServerRequestPart

            func channelRead(context: ChannelHandlerContext, data: NIOAny) {
                let part = self.unwrapInboundIn(data)
                switch part {
                case .head(let head):
                    XCTAssertEqual(.OPTIONS, head.method)
                case .body:
                    XCTFail("unexpected .body part")
                case .end:
                    ()
                }
            }
        }

        let channel = EmbeddedChannel()
        var buffer = channel.allocator.buffer(capacity: 64)
        buffer.writeStaticString("OPTIONS * HTTP/1.1\r\nHost: L\r\nUpgrade: P\r\nConnection: upgrade\r\n\r\nXXXX")

        let receiver = Receiver()
        let decoder = ByteToMessageHandler(HTTPRequestDecoder(leftOverBytesStrategy: .fireError))
        XCTAssertNoThrow(try channel.pipeline.addHandler(decoder).wait())
        XCTAssertNoThrow(try channel.pipeline.addHandler(receiver).wait())
        XCTAssertNoThrow(try channel.writeInbound(buffer))
        let removalFutures = [ channel.pipeline.removeHandler(receiver), channel.pipeline.removeHandler(decoder) ]
        channel.embeddedEventLoop.run()
        try removalFutures.forEach {
            XCTAssertNoThrow(try $0.wait())
        }
        XCTAssertThrowsError(try channel.throwIfErrorCaught()) { error in
            switch error as? ByteToMessageDecoderError {
            case .some(ByteToMessageDecoderError.leftoverDataWhenDone(let buffer)):
                XCTAssertEqual("XXXX", String(decoding: buffer.readableBytesView, as: Unicode.UTF8.self))
            case .some(let error):
                XCTFail("unexpected error: \(error)")
            case .none:
                XCTFail("unexpected error")
            }
        }
        XCTAssertNoThrow(XCTAssert(try channel.finish().isClean))
    }

    func testBytesCanBeDroppedWhenHandlerRemoved() throws {
        class Receiver: ChannelInboundHandler, RemovableChannelHandler {
            typealias InboundIn = HTTPServerRequestPart

            func channelRead(context: ChannelHandlerContext, data: NIOAny) {
                let part = self.unwrapInboundIn(data)
                switch part {
                case .head(let head):
                    XCTAssertEqual(.OPTIONS, head.method)
                case .body:
                    XCTFail("unexpected .body part")
                case .end:
                    ()
                }
            }
        }

        let channel = EmbeddedChannel()
        var buffer = channel.allocator.buffer(capacity: 64)
        buffer.writeStaticString("OPTIONS * HTTP/1.1\r\nHost: L\r\nUpgrade: P\r\nConnection: upgrade\r\n\r\nXXXX")

        let receiver = Receiver()
        let decoder = ByteToMessageHandler(HTTPRequestDecoder(leftOverBytesStrategy: .dropBytes))
        XCTAssertNoThrow(try channel.pipeline.addHandler(decoder).wait())
        XCTAssertNoThrow(try channel.pipeline.addHandler(receiver).wait())
        XCTAssertNoThrow(try channel.writeInbound(buffer))
        let removalFutures = [ channel.pipeline.removeHandler(receiver), channel.pipeline.removeHandler(decoder) ]
        channel.embeddedEventLoop.run()
        try removalFutures.forEach {
            XCTAssertNoThrow(try $0.wait())
        }
        XCTAssertNoThrow(XCTAssert(try channel.finish().isClean))
    }

    func testAppropriateErrorWhenReceivingUnsolicitedResponse() throws {
        let channel = EmbeddedChannel()
        defer {
            XCTAssertNoThrow(try channel.finish())
        }
        var buffer = channel.allocator.buffer(capacity: 64)
        buffer.writeStaticString("HTTP/1.1 200 OK\r\nServer: a-bad-server/1.0.0\r\n\r\n")

        let decoder = ByteToMessageHandler(HTTPResponseDecoder(leftOverBytesStrategy: .dropBytes))
        XCTAssertNoThrow(try channel.pipeline.addHandler(decoder).wait())

        XCTAssertThrowsError(try channel.writeInbound(buffer)) { error in
            XCTAssertEqual(error as? NIOHTTPDecoderError, .unsolicitedResponse)
        }
    }

    func testAppropriateErrorWhenReceivingUnsolicitedResponseDoesNotRecover() throws {
        let channel = EmbeddedChannel()
        defer {
            XCTAssertNoThrow(try channel.finish())
        }
        var buffer = channel.allocator.buffer(capacity: 64)
        buffer.writeStaticString("HTTP/1.1 200 OK\r\nServer: a-bad-server/1.0.0\r\n\r\n")

        let decoder = ByteToMessageHandler(HTTPResponseDecoder(leftOverBytesStrategy: .dropBytes))
        XCTAssertNoThrow(try channel.pipeline.addHandler(decoder).wait())

        XCTAssertThrowsError(try channel.writeInbound(buffer)) { error in
            XCTAssertEqual(error as? NIOHTTPDecoderError, .unsolicitedResponse)
        }

        // Write a request.
        let request = HTTPClientRequestPart.head(.init(version: .http1_1, method: .GET, uri: "/"))
        XCTAssertNoThrow(try channel.writeOutbound(request))

        // The server sending another response should lead to another error.
        XCTAssertThrowsError(try channel.writeInbound(buffer)) { error in
            guard case .some(.dataReceivedInErrorState(let baseError, _)) = error as? ByteToMessageDecoderError else {
                XCTFail("Unexpected error type: \(error)")
                return
            }

            XCTAssertEqual(baseError as? NIOHTTPDecoderError, .unsolicitedResponse)
        }
    }

    func testOneRequestTwoResponses() {
        let eventCounter = EventCounterHandler()
        let responseDecoder = ByteToMessageHandler(HTTPResponseDecoder())
        let channel = EmbeddedChannel(handler: responseDecoder)
        XCTAssertNoThrow(try channel.pipeline.addHandler(eventCounter).wait())

        XCTAssertNoThrow(try channel.writeOutbound(HTTPClientRequestPart.head(.init(version: .http1_1,
                                                                                    method: .GET, uri: "/"))))
        var buffer = channel.allocator.buffer(capacity: 128)
        buffer.writeString("HTTP/1.1 200 ok\r\ncontent-length: 0\r\n\r\nHTTP/1.1 200 ok\r\ncontent-length: 0\r\n\r\n")
        XCTAssertThrowsError(try channel.writeInbound(buffer)) { error in
            XCTAssertEqual(.unsolicitedResponse, error as? NIOHTTPDecoderError)
        }
        XCTAssertNoThrow(XCTAssertEqual(.head(.init(version: .http1_1,
                                                    status: .ok,
                                                    headers: ["content-length": "0"])),
                                        try channel.readInbound(as: HTTPClientResponsePart.self)))
        XCTAssertNoThrow(XCTAssertEqual(.end(nil),
                                        try channel.readInbound(as: HTTPClientResponsePart.self)))
        XCTAssertNoThrow(XCTAssertNil(try channel.readInbound(as: HTTPClientResponsePart.self)))
        XCTAssertNoThrow(XCTAssertNotNil(try channel.readOutbound()))
        XCTAssertEqual(1, eventCounter.writeCalls)
        XCTAssertEqual(1, eventCounter.flushCalls)
        XCTAssertEqual(2, eventCounter.channelReadCalls) // .head & .end
        XCTAssertEqual(1, eventCounter.channelReadCompleteCalls)
        XCTAssertEqual(["channelReadComplete", "write", "flush", "channelRead", "errorCaught"], eventCounter.allTriggeredEvents())
        XCTAssertNoThrow(XCTAssertTrue(try channel.finish().isClean))
    }
    
    func testForwardContinueThenResponse() {
        let eventCounter = EventCounterHandler()
        let decoder = HTTPResponseDecoder(leftOverBytesStrategy: .dropBytes, informationalResponseStrategy: .forward)
        let responseDecoder = ByteToMessageHandler(decoder)
        let channel = EmbeddedChannel(handler: responseDecoder)
        XCTAssertNoThrow(try channel.pipeline.addHandler(eventCounter).wait())

        let requestHead: HTTPClientRequestPart = .head(.init(version: .http1_1, method: .POST, uri: "/"))
        XCTAssertNoThrow(try channel.writeOutbound(requestHead))
        var buffer = channel.allocator.buffer(capacity: 128)
        buffer.writeString("HTTP/1.1 100 continue\r\n\r\nHTTP/1.1 200 ok\r\ncontent-length: 0\r\n\r\n")
        XCTAssertNoThrow(try channel.writeInbound(buffer))
        
        XCTAssertEqual(try channel.readInbound(as: HTTPClientResponsePart.self), .head(.init(version: .http1_1, status: .continue)))
        XCTAssertEqual(try channel.readInbound(as: HTTPClientResponsePart.self), .head(.init(version: .http1_1, status: .ok, headers: ["content-length": "0"])))
        XCTAssertEqual(.end(nil), try channel.readInbound(as: HTTPClientResponsePart.self))
        XCTAssertNil(try channel.readInbound(as: HTTPClientResponsePart.self))
        XCTAssertNotNil(try channel.readOutbound())
        
        XCTAssertEqual(1, eventCounter.writeCalls)
        XCTAssertEqual(1, eventCounter.flushCalls)
        XCTAssertEqual(3, eventCounter.channelReadCalls) // .head, .head & .end
        XCTAssertEqual(1, eventCounter.channelReadCompleteCalls)
        XCTAssertEqual(["channelReadComplete", "channelRead", "write", "flush"], eventCounter.allTriggeredEvents())
        XCTAssertNoThrow(XCTAssertTrue(try channel.finish().isClean))
    }
    
    func testForwardMultipleContinuesThenResponse() {
        let eventCounter = EventCounterHandler()
        let decoder = HTTPResponseDecoder(leftOverBytesStrategy: .dropBytes, informationalResponseStrategy: .forward)
        let responseDecoder = ByteToMessageHandler(decoder)
        let channel = EmbeddedChannel(handler: responseDecoder)
        XCTAssertNoThrow(try channel.pipeline.addHandler(eventCounter).wait())

        let requestHead: HTTPClientRequestPart = .head(.init(version: .http1_1, method: .POST, uri: "/"))
        XCTAssertNoThrow(try channel.writeOutbound(requestHead))
        var buffer = channel.allocator.buffer(capacity: 128)
        let continueCount = (3...10).randomElement()!
        for _ in 0..<continueCount {
            buffer.writeString("HTTP/1.1 100 continue\r\n\r\n")
            XCTAssertNoThrow(try channel.writeInbound(buffer))
            XCTAssertEqual(try channel.readInbound(as: HTTPClientResponsePart.self), .head(.init(version: .http1_1, status: .continue)))
            buffer.clear()
        }
        
        buffer.writeString("HTTP/1.1 200 ok\r\ncontent-length: 0\r\n\r\n")
        XCTAssertNoThrow(try channel.writeInbound(buffer))
        XCTAssertEqual(try channel.readInbound(as: HTTPClientResponsePart.self), .head(.init(version: .http1_1, status: .ok, headers: ["content-length": "0"])))
        XCTAssertEqual(.end(nil), try channel.readInbound(as: HTTPClientResponsePart.self))
        XCTAssertNil(try channel.readInbound(as: HTTPClientResponsePart.self))
        XCTAssertNotNil(try channel.readOutbound())
        
        XCTAssertEqual(1, eventCounter.writeCalls)
        XCTAssertEqual(1, eventCounter.flushCalls)
        XCTAssertEqual(continueCount + 2, eventCounter.channelReadCalls) // continues + .head & .end
        XCTAssertEqual(continueCount + 1, eventCounter.channelReadCompleteCalls)
        XCTAssertEqual(["channelReadComplete", "channelRead", "write", "flush"], eventCounter.allTriggeredEvents())
        XCTAssertNoThrow(XCTAssertTrue(try channel.finish().isClean))
    }
    
    func testDropContinueThanForwardResponse() {
        let eventCounter = EventCounterHandler()
        let decoder = HTTPResponseDecoder(leftOverBytesStrategy: .dropBytes, informationalResponseStrategy: .drop)
        let responseDecoder = ByteToMessageHandler(decoder)
        let channel = EmbeddedChannel(handler: responseDecoder)
        XCTAssertNoThrow(try channel.pipeline.addHandler(eventCounter).wait())

        let requestHead: HTTPClientRequestPart = .head(.init(version: .http1_1, method: .POST, uri: "/"))
        XCTAssertNoThrow(try channel.writeOutbound(requestHead))
        var buffer = channel.allocator.buffer(capacity: 128)
        buffer.writeString("HTTP/1.1 100 continue\r\n\r\nHTTP/1.1 200 ok\r\ncontent-length: 0\r\n\r\n")
        XCTAssertNoThrow(try channel.writeInbound(buffer))
        
        XCTAssertEqual(try channel.readInbound(as: HTTPClientResponsePart.self), .head(.init(version: .http1_1, status: .ok, headers: ["content-length": "0"])))
        XCTAssertEqual(.end(nil), try channel.readInbound(as: HTTPClientResponsePart.self))
        XCTAssertNil(try channel.readInbound(as: HTTPClientResponsePart.self))
        XCTAssertNotNil(try channel.readOutbound())
        
        XCTAssertEqual(1, eventCounter.writeCalls)
        XCTAssertEqual(1, eventCounter.flushCalls)
        XCTAssertEqual(2, eventCounter.channelReadCalls) // .head & .end
        XCTAssertEqual(1, eventCounter.channelReadCompleteCalls)
        XCTAssertEqual(["channelReadComplete", "channelRead", "write", "flush"], eventCounter.allTriggeredEvents())
        XCTAssertNoThrow(XCTAssertTrue(try channel.finish().isClean))
    }


    func testRefusesRequestSmugglingAttempt() throws {
        XCTAssertNoThrow(try channel.pipeline.addHandler(ByteToMessageHandler(HTTPRequestDecoder())).wait())

        // This is a request smuggling attempt caused by duplicating the Transfer-Encoding and Content-Length headers.
        var buffer = channel.allocator.buffer(capacity: 256)
        buffer.writeString("POST /foo HTTP/1.1\r\n" +
                           "Host: localhost\r\n" +
                           "Content-length: 1\r\n" +
                           "Transfer-Encoding: gzip, chunked\r\n\r\n" +
                           "3\r\na=1\r\n0\r\n\r\n")

        XCTAssertThrowsError(try channel.writeInbound(buffer)) { error in
            XCTAssertEqual(.unexpectedContentLength, error as? HTTPParserError)
        }

        self.loop.run()
    }

    func testTrimsTrailingOWS() throws {
        XCTAssertNoThrow(try channel.pipeline.addHandler(ByteToMessageHandler(HTTPRequestDecoder())).wait())

        var buffer = channel.allocator.buffer(capacity: 64)
        buffer.writeStaticString("GET / HTTP/1.1\r\nHost: localhost\r\nFoo: bar \r\nBaz: Boz\r\n\r\n")

        XCTAssertNoThrow(try channel.writeInbound(buffer))
        let request = try assertNoThrowWithValue(channel.readInbound(as: HTTPServerRequestPart.self))
        guard case .some(.head(let head)) = request else {
            XCTFail("Unexpected first message: \(String(describing: request))")
            return
        }
        XCTAssertEqual(head.headers[canonicalForm: "Foo"], ["bar"])
        guard case .some(.end) = try assertNoThrowWithValue(channel.readInbound(as: HTTPServerRequestPart.self)) else {
            XCTFail("Unexpected last message")
            return
        }
    }

    func testMassiveChunkDoesNotBufferAndGivesUsHoweverMuchIsAvailable() {
        XCTAssertNoThrow(try self.channel.pipeline.addHandler(ByteToMessageHandler(HTTPRequestDecoder())).wait())

        var buffer = self.channel.allocator.buffer(capacity: 64)
        buffer.writeString("POST / HTTP/1.1\r\nHost: localhost\r\ntransfer-encoding: chunked\r\n\r\n" +
                           "FFFFFFFFFFFFF\r\nfoo")

        XCTAssertNoThrow(try self.channel.writeInbound(buffer))

        var maybeHead: HTTPServerRequestPart?
        var maybeBodyChunk: HTTPServerRequestPart?

        XCTAssertNoThrow(maybeHead = try self.channel.readInbound())
        XCTAssertNoThrow(maybeBodyChunk = try self.channel.readInbound())
        XCTAssertNoThrow(XCTAssertNil(try self.channel.readInbound(as: HTTPServerRequestPart.self)))

        guard case .some(.head(let head)) = maybeHead, case .some(.body(let body)) = maybeBodyChunk else {
            XCTFail("didn't receive head & body")
            return
        }

        XCTAssertEqual(.POST, head.method)
        XCTAssertEqual("foo", String(decoding: body.readableBytesView, as: Unicode.UTF8.self))

        XCTAssertThrowsError(try self.channel.finish()) { error in
            XCTAssertEqual(.invalidEOFState, error as? HTTPParserError)
        }
    }
}<|MERGE_RESOLUTION|>--- conflicted
+++ resolved
@@ -178,11 +178,7 @@
         XCTAssertNoThrow(try channel.finish())
     }
     
-<<<<<<< HEAD
-    func testToleratesEarlyRTCMBodyResponse() throws {
-=======
     func testToleratesIcyResponse() throws {
->>>>>>> 144a6dd8
         XCTAssertNoThrow(try channel.pipeline.addHandler(HTTPRequestEncoder()).wait())
         XCTAssertNoThrow(try channel.pipeline.addHandler(ByteToMessageHandler(HTTPResponseDecoder())).wait())
 
@@ -192,16 +188,27 @@
         // We tolerate SOURCETABLE responses due to NTRIP revision 1.
         // says that these should be treated like HTTP/1.1 by our users.
         var buffer = channel.allocator.buffer(capacity: 64)
-<<<<<<< HEAD
+        buffer.writeStaticString("ICY 200 OK\r\n\r\n")
+
+        XCTAssertNoThrow(try channel.writeInbound(buffer))
+        XCTAssertNoThrow(try channel.finish())
+    }
+
+    func testToleratesEarlyRTCMBodyResponse() throws {
+        XCTAssertNoThrow(try channel.pipeline.addHandler(HTTPRequestEncoder()).wait())
+        XCTAssertNoThrow(try channel.pipeline.addHandler(ByteToMessageHandler(HTTPResponseDecoder())).wait())
+
+        // We need to prime the decoder by seeing a GET request.
+        try channel.writeOutbound(HTTPClientRequestPart.head(HTTPRequestHead(version: .http2, method: .GET, uri: "/")))
+
+        // We tolerate SOURCETABLE responses due to NTRIP revision 1.
+        // says that these should be treated like HTTP/1.1 by our users.
+        var buffer = channel.allocator.buffer(capacity: 64)
         buffer.writeStaticString("HTTP/1.1 200 OK\r\nServer: whatever\r\nÓ")
-=======
-        buffer.writeStaticString("ICY 200 OK\r\n\r\n")
->>>>>>> 144a6dd8
-
-        XCTAssertNoThrow(try channel.writeInbound(buffer))
-        XCTAssertNoThrow(try channel.finish())
-    }
-<<<<<<< HEAD
+
+        XCTAssertNoThrow(try channel.writeInbound(buffer))
+        XCTAssertNoThrow(try channel.finish())
+    }
     
     func testNonRTCMFalseAlarmResponse() throws {
         XCTAssertNoThrow(try channel.pipeline.addHandler(HTTPRequestEncoder()).wait())
@@ -218,8 +225,6 @@
             XCTAssertEqual(error as? HTTPParserError, HTTPParserError.invalidHeaderToken, "Unexpected error")
         })
     }
-=======
->>>>>>> 144a6dd8
 
     func testCorrectlyMaintainIndicesWhenDiscardReadBytes() throws {
         class Receiver: ChannelInboundHandler {
