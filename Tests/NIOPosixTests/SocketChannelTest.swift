--- conflicted
+++ resolved
@@ -626,17 +626,10 @@
                 self.promise = promise
             }
 
-<<<<<<< HEAD
             func channelRead(context: ChannelHandlerContext, data: NIOAny) {
                 XCTFail("Should not accept a Channel but got \(self.unwrapInboundIn(data))")
                 self.promise.fail(ChannelError.inappropriateOperationForState)  // any old error will do
             }
-=======
-                func channelRead(context: ChannelHandlerContext, data: NIOAny) {
-                    XCTFail("Should not accept a Channel but got \(Self.unwrapInboundIn(data))")
-                    self.promise.fail(ChannelError.inappropriateOperationForState) // any old error will do
-                }
->>>>>>> 980bd3e6
 
             func errorCaught(context: ChannelHandlerContext, error: Error) {
                 if let ioError = error as? IOError, ioError.errnoCode == EINVAL {
