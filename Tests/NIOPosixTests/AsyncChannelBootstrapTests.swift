--- conflicted
+++ resolved
@@ -186,14 +186,10 @@
     func write(context: ChannelHandlerContext, data: NIOAny, promise: EventLoopPromise<Void>?) {
         let buffer = Self.unwrapOutboundIn(data)
         if let remoteAddress = self.remoteAddress {
-<<<<<<< HEAD
             context.write(
-                self.wrapOutboundOut(AddressedEnvelope(remoteAddress: remoteAddress, data: buffer)),
+                Self.wrapOutboundOut(AddressedEnvelope(remoteAddress: remoteAddress, data: buffer)),
                 promise: promise
             )
-=======
-            context.write(Self.wrapOutboundOut(AddressedEnvelope(remoteAddress: remoteAddress, data: buffer)), promise: promise)
->>>>>>> 980bd3e6
             return
         }
 
