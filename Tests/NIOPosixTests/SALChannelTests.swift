--- conflicted
+++ resolved
@@ -486,8 +486,6 @@
         XCTAssertEqual(readRecorder.readCount.load(ordering: .sequentiallyConsistent), 1)
 #endif
     }
-<<<<<<< HEAD
-=======
 
     func testWriteBeforeChannelActiveClientStreamDelayedConnect() {
         guard let channel = try? self.makeSocketChannel() else {
@@ -514,10 +512,10 @@
                 return true
             }
 
-            let writeEvent = SelectorEvent(io: [.write],
-                                          registration: NIORegistration(channel: .socketChannel(channel),
-                                                                        interested: [.reset, .write],
-                                                                        registrationID: .initialRegistrationID))
+            let writeEvent = SelectorEvent(registration: NIORegistration(channel: .socketChannel(channel),
+                                                                         interested: [.reset, .write],
+                                                                         registrationID: .initialRegistrationID),
+                                           io: [.write])
             try self.assertWaitingForNotification(result: writeEvent)
             try self.assertGetOption(expectedLevel: .socket, expectedOption: .so_error, value: CInt(0))
             try self.assertRemoteAddress(address: serverAddress)
@@ -719,10 +717,10 @@
         let secondWrite = ByteBuffer(string: "bar")
 
         XCTAssertNoThrow(try channel.eventLoop.runSAL(syscallAssertions: {
-            let readEvent = SelectorEvent(io: [.read],
-                                          registration: NIORegistration(channel: .serverSocketChannel(channel),
+            let readEvent = SelectorEvent(registration: NIORegistration(channel: .serverSocketChannel(channel),
                                                                         interested: [.read],
-                                                                        registrationID: .initialRegistrationID))
+                                                                        registrationID: .initialRegistrationID),
+                                          io: [.read])
             try self.assertWaitingForNotification(result: readEvent)
             try self.assertAccept(expectedFD: .max, expectedNonBlocking: true, return: socket)
             try self.assertLocalAddress(address: localAddress)
@@ -787,10 +785,10 @@
         childChannelOptions.append(key: ChannelOptions.autoRead, value: false)
 
         XCTAssertNoThrow(try channel.eventLoop.runSAL(syscallAssertions: {
-            let readEvent = SelectorEvent(io: [.read],
-                                          registration: NIORegistration(channel: .serverSocketChannel(channel),
+            let readEvent = SelectorEvent(registration: NIORegistration(channel: .serverSocketChannel(channel),
                                                                         interested: [.read],
-                                                                        registrationID: .initialRegistrationID))
+                                                                        registrationID: .initialRegistrationID),
+                                          io: [.read])
             try self.assertWaitingForNotification(result: readEvent)
             try self.assertAccept(expectedFD: .max, expectedNonBlocking: true, return: socket)
             try self.assertLocalAddress(address: localAddress)
@@ -863,10 +861,10 @@
         childChannelOptions.append(key: ChannelOptions.autoRead, value: false)
 
         XCTAssertNoThrow(try channel.eventLoop.runSAL(syscallAssertions: {
-            let readEvent = SelectorEvent(io: [.read],
-                                          registration: NIORegistration(channel: .serverSocketChannel(channel),
+            let readEvent = SelectorEvent(registration: NIORegistration(channel: .serverSocketChannel(channel),
                                                                         interested: [.read],
-                                                                        registrationID: .initialRegistrationID))
+                                                                        registrationID: .initialRegistrationID),
+                                          io: [.read])
             try self.assertWaitingForNotification(result: readEvent)
             try self.assertAccept(expectedFD: .max, expectedNonBlocking: true, return: socket)
             try self.assertLocalAddress(address: localAddress)
@@ -916,5 +914,4 @@
                 ))
         })
     }
->>>>>>> 495edec1
 }