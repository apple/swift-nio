--- conflicted
+++ resolved
@@ -341,8 +341,6 @@
                 }
         }.salWait())
     }
-<<<<<<< HEAD
-=======
 
     func testAcceptingInboundConnections() throws {
         final class ConnectionRecorder: ChannelInboundHandler {
@@ -476,6 +474,4 @@
 
         XCTAssertEqual(readRecorder.readCount.load(ordering: .sequentiallyConsistent), 1)
     }
-
->>>>>>> 6213ba7a
 }