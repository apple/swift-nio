--- conflicted
+++ resolved
@@ -158,13 +158,8 @@
 
                 var buffer = context.channel.allocator.buffer(capacity: chunkSize)
                 buffer.writeBytes(repeatElement(UInt8(ascii: "x"), count: chunkSize))
-<<<<<<< HEAD
                 for _ in 0..<(totalAmount / chunkSize) {
-                    context.write(self.wrapOutboundOut(buffer)).whenFailure { error in
-=======
-                for _ in 0 ..< (totalAmount / chunkSize) {
                     context.write(Self.wrapOutboundOut(buffer)).whenFailure { error in
->>>>>>> 980bd3e6
                         XCTFail("unexpected error \(error)")
                     }
                 }
@@ -491,20 +486,12 @@
                     // raise the high water mark so we don't get another call straight away.
                     var buffer = context.channel.allocator.buffer(capacity: 5)
                     buffer.writeString("hello")
-<<<<<<< HEAD
                     context.channel.setOption(ChannelOptions.writeBufferWaterMark, value: .init(low: 1024, high: 1024))
                         .flatMap {
-                            context.writeAndFlush(self.wrapOutboundOut(buffer))
+                            context.writeAndFlush(Self.wrapOutboundOut(buffer))
                         }.whenFailure { error in
                             XCTFail("unexpected error: \(error)")
                         }
-=======
-                    context.channel.setOption(ChannelOptions.writeBufferWaterMark, value: .init(low: 1024, high: 1024)).flatMap {
-                        context.writeAndFlush(Self.wrapOutboundOut(buffer))
-                    }.whenFailure { error in
-                        XCTFail("unexpected error: \(error)")
-                    }
->>>>>>> 980bd3e6
                 default:
                     XCTFail("call \(self.numberOfCalls) to \(#function) unexpected")
                 }
