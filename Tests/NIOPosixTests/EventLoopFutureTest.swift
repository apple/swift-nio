--- conflicted
+++ resolved
@@ -15,13 +15,10 @@
 import Dispatch
 import NIOEmbedded
 import NIOPosix
-<<<<<<< HEAD
 import NIOConcurrencyHelpers
-=======
 import XCTest
 
 @testable import NIOCore
->>>>>>> b812b1b7
 
 enum EventLoopFutureTestError: Error {
     case example
