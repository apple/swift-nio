--- conflicted
+++ resolved
@@ -533,16 +533,6 @@
 
             pwm.markFlushCheckpoint()
 
-<<<<<<< HEAD
-            result = try assertExpectedWritability(pendingWritesManager: pwm,
-                                               promises: ps,
-                                               expectedSingleWritabilities: [0],
-                                               expectedVectorWritabilities: nil,
-                                               expectedFileWritabilities: nil,
-                                               returns: [.processed(0)],
-                                               promiseStates: [[true, true]])
-            XCTAssertEqual(0, pwm.bufferedBytes)
-=======
             result = try assertExpectedWritability(
                 pendingWritesManager: pwm,
                 promises: ps,
@@ -552,7 +542,7 @@
                 returns: [.processed(0)],
                 promiseStates: [[true, true]]
             )
->>>>>>> a4e0a13c
+            XCTAssertEqual(0, pwm.bufferedBytes)
             XCTAssertEqual(.writtenCompletely, result.writeResult)
         }
     }
@@ -630,19 +620,8 @@
             )
 
             XCTAssertEqual(.couldNotWriteEverything, result.writeResult)
-<<<<<<< HEAD
             XCTAssertEqual(totalBytes - 1, pwm.bufferedBytes)
-            
-            result = try assertExpectedWritability(pendingWritesManager: pwm,
-                                               promises: ps,
-                                               expectedSingleWritabilities: nil,
-                                               expectedVectorWritabilities: [[3, 4, 4, 4], [4, 4]],
-                                               expectedFileWritabilities: nil,
-                                               returns: [.processed(7), .wouldBlock(0)],
-                                               promiseStates: [[true, true, false, false], [true, true, false, false]]
-
-                                               )
-=======
+
             result = try assertExpectedWritability(
                 pendingWritesManager: pwm,
                 promises: ps,
@@ -653,7 +632,6 @@
                 promiseStates: [[true, true, false, false], [true, true, false, false]]
 
             )
->>>>>>> a4e0a13c
             XCTAssertEqual(.couldNotWriteEverything, result.writeResult)
             XCTAssertEqual(totalBytes - 1 - 7, pwm.bufferedBytes)
 
@@ -815,19 +793,6 @@
             let expectedPromiseStates = Array((1...numberOfWrites).reversed()).map { n in
                 Array(repeating: true, count: numberOfWrites - n + 1) + Array(repeating: false, count: n - 1)
             }
-<<<<<<< HEAD
-            /* below, we'll write 1 byte at a time. So the number of bytes offered should decrease by one.
-             The write operation should be repeated until we did it 1 + spin count times and then return `.writtenPartially`.
-             After that, one byte will remain */
-            let result = try assertExpectedWritability(pendingWritesManager: pwm,
-                                                       promises: ps,
-                                                       expectedSingleWritabilities: Array(repeating: 1, count: numberOfWrites / 2),
-                                                       expectedVectorWritabilities: nil,
-                                                       expectedFileWritabilities: Array(repeating: (0, 1), count: numberOfWrites / 2),
-                                                       returns: Array(repeating: .processed(1), count: numberOfWrites),
-                                                       promiseStates: expectedPromiseStates)
-            XCTAssertEqual(0, pwm.bufferedBytes)
-=======
             // below, we'll write 1 byte at a time. So the number of bytes offered should decrease by one.
             // The write operation should be repeated until we did it 1 + spin count times and then return `.writtenPartially`.
             // After that, one byte will remain
@@ -840,7 +805,8 @@
                 returns: Array(repeating: .processed(1), count: numberOfWrites),
                 promiseStates: expectedPromiseStates
             )
->>>>>>> a4e0a13c
+
+            XCTAssertEqual(0, pwm.bufferedBytes)
             XCTAssertEqual(.writtenCompletely, result.writeResult)
         }
     }
@@ -940,12 +906,9 @@
 
         try withPendingStreamWritesManager { pwm in
             let ps: [EventLoopPromise<Void>] = (0..<3).map { (_: Int) in el.makePromise() }
-<<<<<<< HEAD
             var totalBytes: Int64 = 0
-            /* add 1.5x the writev limit */
-=======
+
             // add 1.5x the writev limit
->>>>>>> a4e0a13c
             _ = pwm.add(data: .byteBuffer(buffer), promise: ps[0])
             _ = pwm.add(data: .byteBuffer(buffer), promise: ps[1])
             totalBytes += Int64(buffer.readableBytes * 2)
@@ -1042,17 +1005,6 @@
             XCTAssertEqual(totalBytes, pwm.bufferedBytes)
             pwm.markFlushCheckpoint()
 
-<<<<<<< HEAD
-            result = try assertExpectedWritability(pendingWritesManager: pwm,
-                                               promises: ps,
-                                               expectedSingleWritabilities: nil,
-                                               expectedVectorWritabilities: nil,
-                                               expectedFileWritabilities: [(0, 2), (1, 2)],
-                                               returns: [.processed(1), .processed(1)],
-                                               promiseStates: [[true, false], [true, true]])
-            totalBytes -= Int64(fr2.readableBytes)
-            XCTAssertEqual(totalBytes, pwm.bufferedBytes)
-=======
             result = try assertExpectedWritability(
                 pendingWritesManager: pwm,
                 promises: ps,
@@ -1062,7 +1014,9 @@
                 returns: [.processed(1), .processed(1)],
                 promiseStates: [[true, false], [true, true]]
             )
->>>>>>> a4e0a13c
+
+            totalBytes -= Int64(fr2.readableBytes)
+            XCTAssertEqual(totalBytes, pwm.bufferedBytes)
             XCTAssertEqual(.writtenCompletely, result.writeResult)
         }
     }
@@ -1082,16 +1036,6 @@
             XCTAssertEqual(0, pwm.bufferedBytes)
             pwm.markFlushCheckpoint()
 
-<<<<<<< HEAD
-            let result = try assertExpectedWritability(pendingWritesManager: pwm,
-                                                   promises: ps,
-                                                   expectedSingleWritabilities: nil,
-                                                   expectedVectorWritabilities: nil,
-                                                   expectedFileWritabilities: [(99, 99)],
-                                                   returns: [.processed(0)],
-                                                   promiseStates: [[true]])
-            XCTAssertEqual(0, pwm.bufferedBytes)
-=======
             let result = try assertExpectedWritability(
                 pendingWritesManager: pwm,
                 promises: ps,
@@ -1101,7 +1045,8 @@
                 returns: [.processed(0)],
                 promiseStates: [[true]]
             )
->>>>>>> a4e0a13c
+
+            XCTAssertEqual(0, pwm.bufferedBytes)
             XCTAssertEqual(.writtenCompletely, result.writeResult)
         }
     }
@@ -1135,36 +1080,6 @@
             XCTAssertEqual(totalBytes, pwm.bufferedBytes)
             pwm.markFlushCheckpoint()
 
-<<<<<<< HEAD
-            var result = try assertExpectedWritability(pendingWritesManager: pwm,
-                                                   promises: ps,
-                                                   expectedSingleWritabilities: [4, 3, 2, 1],
-                                                   expectedVectorWritabilities: [[4, 4]],
-                                                   expectedFileWritabilities: [(99, 99), (0, 10), (3, 10), (6, 10)],
-                                                   returns: [.processed(8), .processed(0), .processed(1), .processed(1), .processed(1), .processed(1), .wouldBlock(3), .processed(3), .wouldBlock(0)],
-                                                   promiseStates: [[true, true, false, false, false],
-                                                                   [true, true, true, false, false],
-                                                                   [true, true, true, false, false],
-                                                                   [true, true, true, false, false],
-                                                                   [true, true, true, false, false],
-                                                                   [true, true, true, true, false],
-                                                                   [true, true, true, true, false],
-                                                                   [true, true, true, true, false],
-                                                                   [true, true, true, true, false]])
-            totalBytes -= (4 + 4 + 0 + 4 + 6)
-            XCTAssertEqual(totalBytes, pwm.bufferedBytes)
-            XCTAssertEqual(.couldNotWriteEverything, result.writeResult)
-
-            result = try assertExpectedWritability(pendingWritesManager: pwm,
-                                               promises: ps,
-                                               expectedSingleWritabilities: nil,
-                                               expectedVectorWritabilities: nil,
-                                               expectedFileWritabilities: [(6, 10)],
-                                               returns: [.processed(4)],
-                                               promiseStates: [[true, true, true, true, true]])
-            totalBytes -= 4
-            XCTAssertEqual(totalBytes, pwm.bufferedBytes)
-=======
             var result = try assertExpectedWritability(
                 pendingWritesManager: pwm,
                 promises: ps,
@@ -1187,6 +1102,9 @@
                     [true, true, true, true, false],
                 ]
             )
+
+            totalBytes -= (4 + 4 + 0 + 4 + 6)
+            XCTAssertEqual(totalBytes, pwm.bufferedBytes)
             XCTAssertEqual(.couldNotWriteEverything, result.writeResult)
 
             result = try assertExpectedWritability(
@@ -1198,7 +1116,9 @@
                 returns: [.processed(4)],
                 promiseStates: [[true, true, true, true, true]]
             )
->>>>>>> a4e0a13c
+
+            totalBytes -= 4
+            XCTAssertEqual(totalBytes, pwm.bufferedBytes)
             XCTAssertEqual(.writtenCompletely, result.writeResult)
         }
     }
@@ -1250,16 +1170,6 @@
 
             pwm.markFlushCheckpoint()
 
-<<<<<<< HEAD
-            result = try assertExpectedWritability(pendingWritesManager: pwm,
-                                                   promises: ps,
-                                                   expectedSingleWritabilities: [0],
-                                                   expectedVectorWritabilities: nil,
-                                                   expectedFileWritabilities: nil,
-                                                   returns: [.processed(0)],
-                                                   promiseStates: [[true, true, true]])
-            XCTAssertEqual(0, pwm.bufferedBytes)
-=======
             result = try assertExpectedWritability(
                 pendingWritesManager: pwm,
                 promises: ps,
@@ -1269,7 +1179,8 @@
                 returns: [.processed(0)],
                 promiseStates: [[true, true, true]]
             )
->>>>>>> a4e0a13c
+
+            XCTAssertEqual(0, pwm.bufferedBytes)
             XCTAssertEqual(.writtenCompletely, result.writeResult)
         }
     }
@@ -1302,16 +1213,6 @@
 
             pwm.markFlushCheckpoint()
 
-<<<<<<< HEAD
-            result = try assertExpectedWritability(pendingWritesManager: pwm,
-                                               promises: ps,
-                                               expectedSingleWritabilities: [0],
-                                               expectedVectorWritabilities: nil,
-                                               expectedFileWritabilities: nil,
-                                               returns: [.processed(0)],
-                                               promiseStates: [[true, true, true]])
-            XCTAssertEqual(0, pwm.bufferedBytes)
-=======
             result = try assertExpectedWritability(
                 pendingWritesManager: pwm,
                 promises: ps,
@@ -1321,7 +1222,8 @@
                 returns: [.processed(0)],
                 promiseStates: [[true, true, true]]
             )
->>>>>>> a4e0a13c
+
+            XCTAssertEqual(0, pwm.bufferedBytes)
             XCTAssertEqual(.writtenCompletely, result.writeResult)
         }
     }
@@ -1345,16 +1247,6 @@
                 pwm.failAll(error: ChannelError.inputClosed, close: true)
             }
 
-<<<<<<< HEAD
-            let result = try assertExpectedWritability(pendingWritesManager: pwm,
-                                                   promises: ps,
-                                                   expectedSingleWritabilities: nil,
-                                                   expectedVectorWritabilities: [[4, 4]],
-                                                   expectedFileWritabilities: nil,
-                                                   returns: [.processed(4)],
-                                                   promiseStates: [[true, true, true]])
-            XCTAssertEqual(0, pwm.bufferedBytes)
-=======
             let result = try assertExpectedWritability(
                 pendingWritesManager: pwm,
                 promises: ps,
@@ -1364,7 +1256,8 @@
                 returns: [.processed(4)],
                 promiseStates: [[true, true, true]]
             )
->>>>>>> a4e0a13c
+
+            XCTAssertEqual(0, pwm.bufferedBytes)
             XCTAssertEqual(.writtenCompletely, result.writeResult)
             XCTAssertNoThrow(try ps[0].futureResult.wait())
             XCTAssertThrowsError(try ps[1].futureResult.wait())
@@ -1388,28 +1281,6 @@
             }
             pwm.markFlushCheckpoint()
 
-<<<<<<< HEAD
-            var result = try assertExpectedWritability(pendingWritesManager: pwm,
-                                                   promises: ps,
-                                                   expectedSingleWritabilities: [4],
-                                                   expectedVectorWritabilities: [Array(repeating: 4, count: Socket.writevLimitIOVectors)],
-                                                   expectedFileWritabilities: nil,
-                                                   returns: [.processed(4 * Socket.writevLimitIOVectors), .wouldBlock(0)],
-                                                   promiseStates: [Array(repeating: true, count: Socket.writevLimitIOVectors) + [false],
-                                                                   Array(repeating: true, count: Socket.writevLimitIOVectors) + [false]])
-            totalBytes -= Int64(buffer.readableBytes * Socket.writevLimitIOVectors)
-            XCTAssertEqual(totalBytes, pwm.bufferedBytes)
-            XCTAssertEqual(.couldNotWriteEverything, result.writeResult)
-            
-            result = try assertExpectedWritability(pendingWritesManager: pwm,
-                                               promises: ps,
-                                               expectedSingleWritabilities: [4],
-                                               expectedVectorWritabilities: nil,
-                                               expectedFileWritabilities: nil,
-                                               returns: [.processed(4)],
-                                               promiseStates: [Array(repeating: true, count: Socket.writevLimitIOVectors + 1)])
-            XCTAssertEqual(0, pwm.bufferedBytes)
-=======
             var result = try assertExpectedWritability(
                 pendingWritesManager: pwm,
                 promises: ps,
@@ -1422,7 +1293,10 @@
                     Array(repeating: true, count: Socket.writevLimitIOVectors) + [false],
                 ]
             )
+            totalBytes -= Int64(buffer.readableBytes * Socket.writevLimitIOVectors)
+            XCTAssertEqual(totalBytes, pwm.bufferedBytes)
             XCTAssertEqual(.couldNotWriteEverything, result.writeResult)
+
             result = try assertExpectedWritability(
                 pendingWritesManager: pwm,
                 promises: ps,
@@ -1432,7 +1306,7 @@
                 returns: [.processed(4)],
                 promiseStates: [Array(repeating: true, count: Socket.writevLimitIOVectors + 1)]
             )
->>>>>>> a4e0a13c
+            XCTAssertEqual(0, pwm.bufferedBytes)
             XCTAssertEqual(.writtenCompletely, result.writeResult)
         }
     }
@@ -1453,16 +1327,6 @@
             XCTAssertEqual(Int64(fr.readableBytes), pwm.bufferedBytes)
             pwm.markFlushCheckpoint()
 
-<<<<<<< HEAD
-            let result = try assertExpectedWritability(pendingWritesManager: pwm,
-                                                   promises: ps,
-                                                   expectedSingleWritabilities: nil,
-                                                   expectedVectorWritabilities: nil,
-                                                   expectedFileWritabilities: [(0, 8192)],
-                                                   returns: [.wouldBlock(8192)],
-                                                   promiseStates: [[true]])
-            XCTAssertEqual(0, pwm.bufferedBytes)
-=======
             let result = try assertExpectedWritability(
                 pendingWritesManager: pwm,
                 promises: ps,
@@ -1472,7 +1336,8 @@
                 returns: [.wouldBlock(8192)],
                 promiseStates: [[true]]
             )
->>>>>>> a4e0a13c
+
+            XCTAssertEqual(0, pwm.bufferedBytes)
             XCTAssertEqual(.writtenCompletely, result.writeResult)
         }
     }
