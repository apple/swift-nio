--- conflicted
+++ resolved
@@ -1957,13 +1957,9 @@
 
             public func channelRead(context: ChannelHandlerContext, data: NIOAny) {
                 if self.seenEOF {
-<<<<<<< HEAD
                     XCTFail(
                         "Should not be called before seeing the EOF as autoRead is false and we did not call read(), but received \(self.unwrapInboundIn(data))"
                     )
-=======
-                    XCTFail("Should not be called before seeing the EOF as autoRead is false and we did not call read(), but received \(Self.unwrapInboundIn(data))")
->>>>>>> 980bd3e6
                 }
                 self.numberOfChannelReads += 1
                 let buffer = Self.unwrapInboundIn(data)
@@ -2871,13 +2867,9 @@
             func channelActive(context: ChannelHandlerContext) {
                 var buffer = context.channel.allocator.buffer(capacity: 1)
                 buffer.writeStaticString("X")
-<<<<<<< HEAD
-                context.channel.writeAndFlush(self.wrapOutboundOut(buffer)).map { context.channel }.cascade(
+                context.channel.writeAndFlush(Self.wrapOutboundOut(buffer)).map { context.channel }.cascade(
                     to: self.channelAvailablePromise
                 )
-=======
-                context.channel.writeAndFlush(Self.wrapOutboundOut(buffer)).map { context.channel }.cascade(to: self.channelAvailablePromise)
->>>>>>> 980bd3e6
             }
         }
 
